--- conflicted
+++ resolved
@@ -19,7 +19,6 @@
 } from "~/drizzle/schema";
 
 export type Dr = NodePgDatabase<typeof schema> & { $client: any };
-<<<<<<< HEAD
 
 export type Tx =
   | (Parameters<(typeof dr)["transaction"]>[0] extends (tx: infer T) => any
@@ -34,27 +33,8 @@
   if (!process.env.DATABASE_URL) {
     throw "DATABASE_URL missing";
   }
-
-  dr = drizzle(process.env.DATABASE_URL!, {
-    logger: true,
-=======
-
-export type Tx =
-  | (Parameters<(typeof dr)["transaction"]>[0] extends (tx: infer T) => any
-      ? T
-      : never)
-  | Dr;
-
-export let dr: Dr;
-let pool: any;
-
-export function initDB() {
-  if (!process.env.DATABASE_URL) {
-    throw "DATABASE_URL missing";
-  }
   dr = drizzle(process.env.DATABASE_URL!, {
     logger: false,
->>>>>>> 4c538095
     schema,
   });
   pool = dr.$client;
@@ -65,7 +45,6 @@
 
 export function endDB() {
   pool.end();
-<<<<<<< HEAD
 }
 
 // Calls the initialization at the start of the module to ensure database connectivity
@@ -184,126 +163,6 @@
   }
 }
 
-=======
-}
-
-// Calls the initialization at the start of the module to ensure database connectivity
-initDB();
-
-// Automatically links a sector to a disaster event when a new disaster event is inserted.
-async function insertDisasterEventWithRelations(values: {
-  sectorId?: number;
-  id: string;
-  hazardEventId: string;
-  [key: string]: any;
-}) {
-  try {
-    const { sectorId, ...restValues } = values;
-
-    // Ensure sectorId is defined or handle it accordingly
-    if (sectorId === undefined) {
-      throw new Error("sectorId is required");
-    }
-
-    // Insert the disaster event and get the returned ID
-    const result = await dr
-      .insert(disasterEventTable)
-      .values({ ...restValues, sectorId })
-      .returning({ id: disasterEventTable.id });
-    const disasterEventId = result[0].id;
-
-    if (disasterEventId) {
-      // Insert the relation in sectorEventRelationTable
-      await dr.insert(sectorEventRelationTable).values({
-        sectorId,
-        disasterEventId,
-      });
-      console.log(
-        `Auto-linked Sector ${sectorId} to Disaster Event ${disasterEventId}`
-      );
-    }
-  } catch (error) {
-    console.error(
-      `Error inserting disaster event with id ${values.id} and auto-linking sectorId ${values.sectorId}:`,
-      error
-    );
-  }
-}
-
-// Automatically links a sector to a hazard event when a new hazard event is inserted.
-async function insertHazardEventWithRelations(values: {
-  sectorId?: number;
-  id: string;
-  hazardId: string;
-  [key: string]: any;
-}) {
-  try {
-    const { sectorId, ...restValues } = values;
-
-    // Ensure sectorId is defined or handle it accordingly
-    if (sectorId === undefined) {
-      throw new Error("sectorId is required");
-    }
-
-    // Insert the hazard event and get the returned ID
-    const result = await dr
-      .insert(hazardEventTable)
-      .values({ ...restValues, sectorId })
-      .returning({ id: hazardEventTable.id });
-    const hazardEventId = result[0].id;
-
-    if (hazardEventId) {
-      // Insert the relation in sectorHazardRelationTable
-      await dr.insert(sectorHazardRelationTable).values({
-        sectorId,
-        hazardEventId,
-      });
-      console.log(
-        `Auto-linked Sector ${sectorId} to Hazard Event ${hazardEventId}`
-      );
-    }
-  } catch (error) {
-    console.error(
-      `Error inserting hazard event with id ${values.id} and auto-linking sectorId ${values.sectorId}:`,
-      error
-    );
-  }
-}
-
-// Automatically links a sector to a disaster record when a new disaster record is inserted.
-async function insertDisasterRecordWithRelations(values: {
-  sectorId?: number;
-  id: string;
-  disasterEventId: string;
-  [key: string]: any;
-}) {
-  try {
-    // Insert the disaster record and get the returned ID
-    const result = await dr
-      .insert(disasterRecordsTable)
-      .values(values)
-      .returning({ id: disasterRecordsTable.id });
-    const disasterRecordId = result[0].id;
-
-    if (values.sectorId && disasterRecordId) {
-      // Insert the relation in sectorDisasterRecordsRelationTable
-      await dr.insert(sectorDisasterRecordsRelationTable).values({
-        sectorId: values.sectorId,
-        disasterRecordId,
-      });
-      console.log(
-        `Auto-linked Sector ${values.sectorId} to Disaster Record ${disasterRecordId}`
-      );
-    }
-  } catch (error) {
-    console.error(
-      "Error inserting disaster record and auto-linking sector:",
-      error
-    );
-  }
-}
-
->>>>>>> 4c538095
 // Update functions
 async function updateDisasterEventWithRelations(values: {
   sectorId?: number;
