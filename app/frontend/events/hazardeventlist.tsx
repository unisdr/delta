import { useEffect, useRef } from 'react';

import {
	useLoaderData,
	Link,
	Form
} from "@remix-run/react";

import { Pagination } from "~/frontend/pagination/view"

import { formatDate } from "~/util/date"

import { HazardPicker } from "~/frontend/hip/hazardpicker"

import { ActionLinks } from "~/frontend/form"

import {
	route,
} from "~/frontend/events/hazardeventform";

import { hazardEventsLoader } from "~/backend.server/handlers/events/hazardevent"

import { createFloatingTooltip } from "~/util/tooltip";

import { EventCounter } from '~/components/EventCounter';

interface ListViewArgs {
	isPublic: boolean
	basePath: string
	linksNewTab?: boolean
	actions?: (item: any) => React.ReactNode
}

export function ListView(args: ListViewArgs) {
	const ld = useLoaderData<Awaited<ReturnType<typeof hazardEventsLoader>>>();

	const { hip, filters } = ld
	const { items } = ld.data

	const pagination = Pagination(ld.data.pagination)

	// Refs for the status elements
	const statusRefs = useRef(new Map<number, HTMLElement>());

	useEffect(() => {
		if (typeof window !== "undefined") { // This check ensures that DOM-related code runs only in the browser
			items.forEach((item, index) => {
				const element = statusRefs.current.get(index);
				if (element) {
					createFloatingTooltip({
						content: item.approvalStatus,
						target: element,
						placement: "top",
						offsetValue: 8, // You can adjust this value based on your UI needs
						arrowSelector: ".dts-tooltip__arrow" // Ensure you have this CSS class in your styles
					});
				}
			});
		}
	}, [items]);

<<<<<<< HEAD
	return (
		<div className="dts-main-container">
			<div>
=======

	return (
		<div>
			<div className="dts-main-container">
>>>>>>> 68cb02c1
				<h3 className="dts-heading-3">Filters</h3>
				<Form className="dts-form">
					<div className="dts-form-component mg-grid__col--span-3">
						<HazardPicker name="hazardId" hip={hip} defaultValue={filters.hazardId || ""} />
					</div>
					<div className="mg-grid mg-grid__col-2 dts-form__actions"
<<<<<<< HEAD
						style={{
							gap: "1rem",          // Add spacing between buttons
						}}
=======
						style={{ gap: "1rem" }}
>>>>>>> 68cb02c1
					>
						<input type="submit" value="Apply" className="mg-button mg-button--small mg-button-primary" />
						<Link to={args.basePath} className="mg-button mg-button--small mg-button-outline">Clear filters</Link>
					</div>
				</Form>
				{!args.isPublic && (
					<><div>{/* Add the EventCounter component */}
						<span >
							<strong><EventCounter totalEvents={items.length} /></strong>
						</span>
					</div><div className="dts-legend">
							<span className="dts-body-label">Status legend</span>
							<div className="dts-legend__item">
								<span className="dts-status dts-status--draft"></span> Draft
							</div>
							<div className="dts-legend__item">
								<span className="dts-status dts-status--published"></span> Published
							</div>
							<div className="dts-legend__item">
								<span className="dts-status dts-status--rejected"></span> Rejected
							</div>
						</div></>
				)}
			</div>
			{!args.isPublic && (
				<><div>{/* Add the EventCounter component */}
					<span >
						<strong><EventCounter totalEvents={items.length} /></strong>
					</span>
				</div><div className="dts-legend">
						<span className="dts-body-label">Status legend</span>
						<div className="dts-legend__item">
							<span className="dts-status dts-status--draft"></span> Draft
						</div>
						<div className="dts-legend__item">
							<span className="dts-status dts-status--published"></span> Published
						</div>
						<div className="dts-legend__item">
							<span className="dts-status dts-status--rejected"></span> Rejected
						</div>
					</div></>
			)}

			{ld.data.pagination.totalItems ? (
				<>
					<table className="dts-table">
						<thead>
							<tr>
								<th>ID</th>
								{!args.isPublic && (
									<th>Status</th>
								)}
								<th>Start Date</th>
								<th>End Date</th>
								<th>Hazard ID</th>
								<th>Hazard Name</th>
								<th>Event Description</th>
								{!args.isPublic && (
									<th></th>
								)}
							</tr>
						</thead>
						<tbody>
							{items.map((item, index) => (
								<tr key={index}>
									<td>
										<Link
											to={`/hazard-event/${item.id}`}
											target={args.linksNewTab ? "_blank" : undefined}
										>
											{item.id.slice(0, 5)}
										</Link>

									</td>
									{!args.isPublic && (
										<td className="dts-table__cell-centered">
<<<<<<< HEAD
											{/* <span className={`dts-status dts-status--${item.approvalStatus}`}></span> */}
=======
>>>>>>> 68cb02c1
											<span
												ref={el => statusRefs.current.set(index, el!)}
												className={`dts-status dts-status--${item.approvalStatus.toLowerCase()}`}
											></span>
										</td>
									)}
									<td>
										{formatDate(item.startDate)}
									</td>
									<td>
										{formatDate(item.endDate)}
									</td>
									<td>
										{item.hazardId}
									</td>
									<td>
										{item.hazard.nameEn}
									</td>
									<td>
										{item.description}
									</td>
									<td>
										{args.actions ? args.actions(item) : (args.isPublic ? null :
											<ActionLinks route={route} id={item.id} />)
										}
									</td>
								</tr>
							))}
						</tbody>
					</table>
					{pagination}
				</>
			)
				: "No hazardous events"
			}

		</div>
	);

}<|MERGE_RESOLUTION|>--- conflicted
+++ resolved
@@ -59,29 +59,17 @@
 		}
 	}, [items]);
 
-<<<<<<< HEAD
-	return (
-		<div className="dts-main-container">
-			<div>
-=======
 
 	return (
 		<div>
 			<div className="dts-main-container">
->>>>>>> 68cb02c1
 				<h3 className="dts-heading-3">Filters</h3>
 				<Form className="dts-form">
 					<div className="dts-form-component mg-grid__col--span-3">
 						<HazardPicker name="hazardId" hip={hip} defaultValue={filters.hazardId || ""} />
 					</div>
 					<div className="mg-grid mg-grid__col-2 dts-form__actions"
-<<<<<<< HEAD
-						style={{
-							gap: "1rem",          // Add spacing between buttons
-						}}
-=======
 						style={{ gap: "1rem" }}
->>>>>>> 68cb02c1
 					>
 						<input type="submit" value="Apply" className="mg-button mg-button--small mg-button-primary" />
 						<Link to={args.basePath} className="mg-button mg-button--small mg-button-outline">Clear filters</Link>
@@ -158,10 +146,6 @@
 									</td>
 									{!args.isPublic && (
 										<td className="dts-table__cell-centered">
-<<<<<<< HEAD
-											{/* <span className={`dts-status dts-status--${item.approvalStatus}`}></span> */}
-=======
->>>>>>> 68cb02c1
 											<span
 												ref={el => statusRefs.current.set(index, el!)}
 												className={`dts-status dts-status--${item.approvalStatus.toLowerCase()}`}
