import { useEffect, useRef } from 'react';

import {
	useLoaderData,
	Link,
	Form
} from "@remix-run/react";

import { Pagination } from "~/frontend/pagination/view"

import { formatDate } from "~/util/date"

import { HazardPicker } from "~/frontend/hip/hazardpicker"

import { ActionLinks } from "~/frontend/form"

import {
	route,
} from "~/frontend/events/hazardeventform";

import { hazardEventsLoader } from "~/backend.server/handlers/events/hazardevent"

import { createFloatingTooltip } from "~/util/tooltip";

import { EventCounter } from '~/components/EventCounter';

interface ListViewArgs {
	isPublic: boolean
	basePath: string
	linksNewTab?: boolean
	actions?: (item: any) => React.ReactNode
}

export function ListView(args: ListViewArgs) {
	const ld = useLoaderData<Awaited<ReturnType<typeof hazardEventsLoader>>>();

	const { hip, filters } = ld
	const { items } = ld.data

	const pagination = Pagination(ld.data.pagination)

	// Refs for the status elements
	const statusRefs = useRef(new Map<number, HTMLElement>());

	useEffect(() => {
		if (typeof window !== "undefined") { // This check ensures that DOM-related code runs only in the browser
			items.forEach((item, index) => {
				const element = statusRefs.current.get(index);
				if (element) {
					createFloatingTooltip({
						content: item.approvalStatus,
						target: element,
						placement: "top",
						offsetValue: 8, // You can adjust this value based on your UI needs
						arrowSelector: ".dts-tooltip__arrow" // Ensure you have this CSS class in your styles
					});
				}
			});
		}
	}, [items]);


	return (
		<div>
			<div className="dts-filter">
				<h3>Filters</h3>
				<Form className="dts-form">
<<<<<<< HEAD
					<div className="mg-grid mg-grid__col-12 dts-form__group">
						<div className="mg-grid__col-3 dts-form-component">
							<HazardPicker name="hazardId" hip={hip} defaultValue={filters.hazardId || ""} />
						</div>
					</div>
					<div className="mg-grid mg-grid__col-2 dts-form__actions"
						style={{ gap: "1rem" }}
					>
						<input type="submit" value="Apply" className="mg-button mg-button--small mg-button-primary" />
						<Link to={args.basePath} className="mg-button mg-button--small mg-button-outline">Clear filters</Link>
=======
					<HazardPicker name="hazardId" hip={hip} defaultValue={filters.hazardId || ""} />
					<div className="dts-form__actions">
						<input type="submit" value="Apply" className="mg-button mg-button-primary" />
						<Link to={args.basePath} className="mg-button mg-button-outline">Clear filters</Link>
>>>>>>> 9de1c565
					</div>
				</Form>
			</div>
			{!args.isPublic && (
				<><div>{/* Add the EventCounter component */}
					<span >
						<strong><EventCounter totalEvents={items.length} /></strong>
					</span>
				</div><div className="dts-legend">
						<span className="dts-body-label">Status legend</span>
						<div className="dts-legend__item">
							<span className="dts-status dts-status--draft"></span> Draft
						</div>
						<div className="dts-legend__item">
							<span className="dts-status dts-status--published"></span> Published
						</div>
						<div className="dts-legend__item">
							<span className="dts-status dts-status--rejected"></span> Rejected
						</div>
					</div></>
			)}

			{ld.data.pagination.totalItems ? (
				<>
					<table className="dts-table">
						<thead>
							<tr>
								<th>ID</th>
								{!args.isPublic && (
									<th>Status</th>
								)}
								<th>Start Date</th>
								<th>End Date</th>
								<th>Hazard ID</th>
								<th>Hazard Name</th>
								<th>Event Description</th>
								{ !args.isPublic && (
									<th>Actions</th>
								)}
							</tr>
						</thead>
						<tbody>
							{items.map((item, index) => (
								<tr key={index}>
									<td>
										<Link
											to={`/hazard-event/${item.id}`}
											target={args.linksNewTab ? "_blank" : undefined}
										>
											{item.id.slice(0, 5)}
										</Link>

									</td>
									{!args.isPublic && (
										<td className="dts-table__cell-centered">
											<span
												ref={el => statusRefs.current.set(index, el!)}
												className={`dts-status dts-status--${item.approvalStatus.toLowerCase()}`}
											></span>
										</td>
									)}
									<td>
										{formatDate(item.startDate)}
									</td>
									<td>
										{formatDate(item.endDate)}
									</td>
									<td>
										{item.hazardId}
									</td>
									<td>
										{item.hazard.nameEn}
									</td>
									<td>
										{item.description}
									</td>
									<td>
										{args.actions ? args.actions(item) : (args.isPublic ? null :
											<ActionLinks route={route} id={item.id} />)
										}
									</td>
								</tr>
							))}
						</tbody>
					</table>
					{pagination}
				</>
			)
				: "No hazardous events"
			}

		</div>
	);

}<|MERGE_RESOLUTION|>--- conflicted
+++ resolved
@@ -65,23 +65,10 @@
 			<div className="dts-filter">
 				<h3>Filters</h3>
 				<Form className="dts-form">
-<<<<<<< HEAD
-					<div className="mg-grid mg-grid__col-12 dts-form__group">
-						<div className="mg-grid__col-3 dts-form-component">
-							<HazardPicker name="hazardId" hip={hip} defaultValue={filters.hazardId || ""} />
-						</div>
-					</div>
-					<div className="mg-grid mg-grid__col-2 dts-form__actions"
-						style={{ gap: "1rem" }}
-					>
-						<input type="submit" value="Apply" className="mg-button mg-button--small mg-button-primary" />
-						<Link to={args.basePath} className="mg-button mg-button--small mg-button-outline">Clear filters</Link>
-=======
 					<HazardPicker name="hazardId" hip={hip} defaultValue={filters.hazardId || ""} />
 					<div className="dts-form__actions">
 						<input type="submit" value="Apply" className="mg-button mg-button-primary" />
 						<Link to={args.basePath} className="mg-button mg-button-outline">Clear filters</Link>
->>>>>>> 9de1c565
 					</div>
 				</Form>
 			</div>
