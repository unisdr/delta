import { useEffect, useRef } from 'react';

import {
	useLoaderData,
	Link,
	Form
} from "@remix-run/react";

import { Pagination } from "~/frontend/pagination/view"

import { formatDate } from "~/util/date"

import { HazardPicker } from "~/frontend/hip/hazardpicker"

import { ActionLinks } from "~/frontend/form"

import {
	route,
} from "~/frontend/events/hazardeventform";

import { hazardEventsLoader } from "~/backend.server/handlers/events/hazardevent"

import { createFloatingTooltip } from "~/util/tooltip";

import { EventCounter } from '~/components/EventCounter';

interface ListViewArgs {
	isPublic: boolean
	basePath: string
	linksNewTab?: boolean
	actions?: (item: any) => React.ReactNode
}

export function ListView(args: ListViewArgs) {
	const ld = useLoaderData<Awaited<ReturnType<typeof hazardEventsLoader>>>();

	const { hip, filters } = ld
	const { items } = ld.data

	const pagination = Pagination(ld.data.pagination)

	// Refs for the status elements
	const statusRefs = useRef(new Map<number, HTMLElement>());

	useEffect(() => {
		if (typeof window !== "undefined") { // This check ensures that DOM-related code runs only in the browser
			items.forEach((item, index) => {
				const element = statusRefs.current.get(index);
				if (element) {
					createFloatingTooltip({
						content: item.approvalStatus,
						target: element,
						placement: "top",
						offsetValue: 8, // You can adjust this value based on your UI needs
						arrowSelector: ".dts-tooltip__arrow" // Ensure you have this CSS class in your styles
					});
				}
			});
		}
	}, [items]);


	return (
		<div>
<<<<<<< HEAD
			<div className="dts-filter">
				<h3>Filters</h3>
				<Form className="dts-form">
					<HazardPicker name="hazardId" hip={hip} defaultValue={filters.hazardId || ""} />
					<div className="dts-form__actions">
						<input type="submit" value="Apply" className="mg-button mg-button-primary" />
						<Link to={args.basePath} className="mg-button mg-button-outline">Clear filters</Link>
=======
			<div className="dts-main-container">
				<h3 className="dts-heading-3">Filters</h3>
				<Form className="dts-form">
					<div className="dts-form-component mg-grid__col--span-3">
						<HazardPicker name="hazardId" hip={hip} defaultValue={filters.hazardId || ""} />
					</div>
					<div className="mg-grid mg-grid__col-2 dts-form__actions"
						style={{ gap: "1rem" }}
					>
						<input type="submit" value="Apply" className="mg-button mg-button--small mg-button-primary" />
						<Link to={args.basePath} className="mg-button mg-button--small mg-button-outline">Clear filters</Link>
>>>>>>> a6e10001
					</div>
				</Form>
			</div>
			{!args.isPublic && (
				<><div>{/* Add the EventCounter component */}
					<span >
						<strong><EventCounter totalEvents={items.length} /></strong>
					</span>
				</div><div className="dts-legend">
						<span className="dts-body-label">Status legend</span>
						<div className="dts-legend__item">
							<span className="dts-status dts-status--draft"></span> Draft
						</div>
						<div className="dts-legend__item">
							<span className="dts-status dts-status--published"></span> Published
						</div>
						<div className="dts-legend__item">
							<span className="dts-status dts-status--rejected"></span> Rejected
						</div>
					</div></>
			)}

			{ld.data.pagination.totalItems ? (
				<>
					<table className="dts-table">
						<thead>
							<tr>
								<th>ID</th>
								{!args.isPublic && (
									<th>Status</th>
								)}
								<th>Start Date</th>
								<th>End Date</th>
								<th>Hazard ID</th>
								<th>Hazard Name</th>
								<th>Event Description</th>
<<<<<<< HEAD
								{ !args.isPublic && (
									<th>Actions</th>
=======
								{!args.isPublic && (
									<th></th>
>>>>>>> a6e10001
								)}
							</tr>
						</thead>
						<tbody>
							{items.map((item, index) => (
								<tr key={index}>
									<td>
										<Link
											to={`/hazard-event/${item.id}`}
											target={args.linksNewTab ? "_blank" : undefined}
										>
											{item.id.slice(0, 5)}
										</Link>

									</td>
									{!args.isPublic && (
										<td className="dts-table__cell-centered">
											<span
												ref={el => statusRefs.current.set(index, el!)}
												className={`dts-status dts-status--${item.approvalStatus.toLowerCase()}`}
											></span>
										</td>
									)}
									<td>
										{formatDate(item.startDate)}
									</td>
									<td>
										{formatDate(item.endDate)}
									</td>
									<td>
										{item.hazardId}
									</td>
									<td>
										{item.hazard.nameEn}
									</td>
									<td>
										{item.description}
									</td>
									<td>
										{args.actions ? args.actions(item) : (args.isPublic ? null :
											<ActionLinks route={route} id={item.id} />)
										}
									</td>
								</tr>
							))}
						</tbody>
					</table>
					{pagination}
				</>
			)
				: "No hazardous events"
			}

		</div>
	);

}<|MERGE_RESOLUTION|>--- conflicted
+++ resolved
@@ -62,7 +62,6 @@
 
 	return (
 		<div>
-<<<<<<< HEAD
 			<div className="dts-filter">
 				<h3>Filters</h3>
 				<Form className="dts-form">
@@ -70,19 +69,6 @@
 					<div className="dts-form__actions">
 						<input type="submit" value="Apply" className="mg-button mg-button-primary" />
 						<Link to={args.basePath} className="mg-button mg-button-outline">Clear filters</Link>
-=======
-			<div className="dts-main-container">
-				<h3 className="dts-heading-3">Filters</h3>
-				<Form className="dts-form">
-					<div className="dts-form-component mg-grid__col--span-3">
-						<HazardPicker name="hazardId" hip={hip} defaultValue={filters.hazardId || ""} />
-					</div>
-					<div className="mg-grid mg-grid__col-2 dts-form__actions"
-						style={{ gap: "1rem" }}
-					>
-						<input type="submit" value="Apply" className="mg-button mg-button--small mg-button-primary" />
-						<Link to={args.basePath} className="mg-button mg-button--small mg-button-outline">Clear filters</Link>
->>>>>>> a6e10001
 					</div>
 				</Form>
 			</div>
@@ -119,13 +105,8 @@
 								<th>Hazard ID</th>
 								<th>Hazard Name</th>
 								<th>Event Description</th>
-<<<<<<< HEAD
 								{ !args.isPublic && (
 									<th>Actions</th>
-=======
-								{!args.isPublic && (
-									<th></th>
->>>>>>> a6e10001
 								)}
 							</tr>
 						</thead>
