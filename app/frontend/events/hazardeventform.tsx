--- conflicted
+++ resolved
@@ -130,7 +130,7 @@
 			fieldsDef={fieldsDef}
 			override={{
 				parent:
-				<Field key="parent" label="Parent">
+					<Field key="parent" label="Parent">
 						{selected ? hazardEventLink(selected) : "-"}&nbsp;
 						<Link target="_blank" rel="opener" to={"/hazard-event/picker"}>Change</Link>
 						<input type="hidden" name="parent" value={selected?.id || ""} />
@@ -183,7 +183,7 @@
 									options: ["Map Coordinates", "Geographic Level"],
 									onChange: (e: any) => {
 										const value = e.target.value;
-										
+
 										const mapsCoordsField = document.getElementById("spatialFootprint_map_coords") as HTMLInputElement;
 										const geoLevelField = document.getElementById("spatialFootprint_geographic_level") as HTMLInputElement;
 										const mapsCoordsFieldComponent = mapsCoordsField.closest(".dts-form-component") as HTMLElement;
@@ -202,86 +202,24 @@
 									render: (data: any, handleFieldChange: any, formData: any) => {
 										return (
 											<>
-<<<<<<< HEAD
-											  <div style={{ display: "flex", alignItems: "center", gap: "1%" }}>
-												{/* Spatial Footprint Container */}
-												<div
-												  id="spatialFootprint_geographic_level_container"
-												  style={{
-													position: "relative",
-													width: "100%",
-													padding: "0.4rem 0.8rem",
-													backgroundColor: "white",
-													border: "1px solid #cccccc",
-													borderRadius: "6px",
-													color: "#999",
-													minHeight: "3.5rem",
-													overflow: "hidden",
-													cursor: "pointer",
-												}}
-												>
-												  <span>{data}</span>
-												  {/* Select Geographic Level Button */}
-												  <a
-													href="#"
-													style={{
-														width: "auto",
-														zIndex: 1000,
-														textAlign: "center",
-														padding: "0.7rem 0.8rem",
-														color: "#000",
-														textDecoration: "none",
-														borderRadius: "4px",
-														display: "inline-flex",
-														alignItems: "center",
-														justifyContent: "center",
-														backgroundColor: "#cccccc",
-														position: "absolute",
-														top: "-2px",
-														right: "-2px",
-													}}
-													onClick={(e) => {
-													  e.preventDefault();
-													  treeViewRef.current?.treeViewOpen(e);
-													}}
-													>
-													<img
-													  src="/assets/icons/globe.svg"
-													  alt="Globe SVG File"
-													  title="Globe SVG File"
-													  style={{ width: "20px", height: "20px", marginRight: "0.5rem" }}
-													  />
-													Select
-												  </a>
-												</div>
-										  
-												{/* Hidden Textarea */}
-												<textarea
-												  id="spatialFootprint_geographic_level"
-												  name="spatialFootprint_geographic_level"
-												  className="dts-hidden-textarea"
-												  style={{ display: "none" }}
-												  ></textarea>
-=======
 											  <div className="input-group">
 												<div id="spatialFootprint_geographic_level_container" className="wrapper">
 												  <span onClick={() => { previewGeoJSON(formData['geojson']) }}>{data}</span>
 												  <a href="#" className="btn" onClick={(e) => { e.preventDefault(); treeViewRef.current?.treeViewOpen(e); }}><img src="/assets/icons/globe.svg" alt="Globe SVG File" title="Globe SVG File"/>Select</a>
 												</div>
 												<textarea id="spatialFootprint_geographic_level" name="spatialFootprint_geographic_level" className="dts-hidden-textarea" style={{ display: "none" }}></textarea>
->>>>>>> a6e10001
 											  </div>
 											</>
 										  );										  
-										}
-									},
-									{ id: "geojson", caption: "Map Coordinates / Geographic Level", type: "hidden", required: true },
+									}
+								},
+								{ id: "geojson", caption: "Map Coordinates / Geographic Level", type: "hidden", required: true },
 							]}
 							data={(() => {
 								try {
-									return fields && fields.spatialFootprint ? JSON.parse(fields.spatialFootprint) : [];
+								return fields && fields.spatialFootprint ? JSON.parse(fields.spatialFootprint) : [];
 								} catch {
-									return []; // Default to an empty array if parsing fails
+								return []; // Default to an empty array if parsing fails
 								}
 							})()}
 							onChange={(items: any) => {
@@ -291,20 +229,14 @@
 									console.error("Failed to process items.");
 								}
 							}}
-							/>
+						/>
 						<TreeView 
 							ref={treeViewRef} 
 							treeData={treeData} 
 							caption="Select Geographic level" 
 							rootCaption="Geographic levels" 
 							onApply={
-<<<<<<< HEAD
-								(dialogRef: any, selectedItems: any) => {
-									console.log('targetObject', contentReapeaterRef.current);
-									
-=======
 								(selectedItems: any) => {
->>>>>>> a6e10001
 									if (contentReapeaterRef.current.getDialogRef()) {
 										contentReapeaterRef.current.getDialogRef().querySelector('#spatialFootprint_geographic_level_container span').textContent = selectedItems.names;
 										selectedItems.data.map((item: any) => {
@@ -312,7 +244,7 @@
 												contentReapeaterRef.current.getDialogRef().querySelector('#spatialFootprint_geographic_level').value = item.geojson;
 												const setField = { id: "geojson", value: item.geojson };
 												contentReapeaterRef.current.handleFieldChange(setField, item.geojson);
-												
+
 												const setFieldGoeLevel = { id: "geographic_level", value: selectedItems.names };
 												contentReapeaterRef.current.handleFieldChange(setFieldGoeLevel, selectedItems.names);
 											}
@@ -327,20 +259,20 @@
 							}
 							appendCss={
 								`
-								ul.tree li div[disable="true"] {
-									color: #ccc;
+									ul.tree li div[disable="true"] {
+										color: #ccc;
 									}
 									ul.tree li div[disable="true"] .btn-face.select {
 										display: none;
-										}
-										`
 									}
-									disableButtonSelect={true}
-									/>
+								`
+							}
+							disableButtonSelect={true}
+						/>
 					</Field>
 				),
 			}}
-			/>
+		/>
 	);
 }
 
@@ -495,5 +427,4 @@
 			/>
 		</ViewComponent>
 	);
-}
-
+}