import { Form as ReactForm } from "@remix-run/react";
import { useLoaderData } from "@remix-run/react";
import { Link } from "@remix-run/react";

import { useActionData } from "@remix-run/react";
import { ReactElement, useRef, useState } from "react";

import { formatDate } from "~/util/date";
import { MainContainer } from "./container";

import { capitalizeFirstLetter } from "~/util/string";

export type FormResponse<T> =
	| { ok: true; data: T }
	| { ok: false; data: T; errors: Errors<T> };

export type FormResponse2<T> =
	| { ok: true; data: Partial<T> }
	| { ok: false; data: Partial<T>; errors: Errors<T> };

export interface FormError {
	def?: FormInputDefSpecific;
	code: string;
	message: string;
	data?: any;
}

export function errorToString(error: string | FormError): string {
	return typeof error === "string" ? error : error.message;
}

export function errorsToCodes(
	errors: (string | FormError)[] | undefined
): string[] {
	if (!errors) {
		return [];
	}
	return errors.map((error) =>
		typeof error === "string" ? "unknown_error" : error.code
	);
}

export function errorsToStrings(
	errors: (string | FormError)[] | undefined
): string[] {
	if (!errors) {
		return [];
	}
	return errors.map((error) =>
		typeof error === "string" ? error : error.message
	);
}

export interface Errors<T> {
	form?: (string | FormError)[];
	fields?: Partial<Record<keyof T, (string | FormError)[]>>;
}

export function initErrorField<T>(errors: Errors<T>, field: keyof T): string[] {
	errors.fields = errors.fields || {};
	errors.fields[field] = errors.fields[field] || [];
	return errors.fields[field] as string[];
}

export function firstError<T>(
	errors: Errors<T> | undefined
): FormError | string | null {
	if (!errors) {
		return null;
	}
	if (errors.form && errors.form.length > 0) {
		return errors.form[0];
	}
	if (errors.fields) {
		for (const field in errors.fields) {
			if (errors.fields[field] && errors.fields[field].length > 0) {
				return errors.fields[field][0];
			}
		}
	}
	return null;
}

export function hasErrors<T>(errors: Errors<T> | undefined): boolean {
	if (!errors) {
		return false;
	}
	if (errors.form && errors.form.length > 0) {
		return true;
	}
	if (errors.fields) {
		for (const field in errors.fields) {
			if (errors.fields[field] && errors.fields[field]?.length > 0) {
				return true;
			}
		}
	}
	return false;
}

interface FormMessageProps {
	children: React.ReactNode;
}

export function FormMessage({ children }: FormMessageProps) {
	return <div className="form-message">{children}</div>;
}

interface FieldProps {
	children: React.ReactNode;
	label: string;
}

export function Field({ children, label }: FieldProps) {
	return (
		<div className="form-field">
			<label>
				{label}
				<div>{children}</div>
			</label>
		</div>
	);
}

interface FieldErrorsProps<T> {
	errors?: Errors<T>;
	field: keyof T;
}

export function FieldErrors<T>({ errors, field }: FieldErrorsProps<T>) {
	if (!errors || !errors.fields) {
		return null;
	}
	const fieldErrors = errors.fields[field];
	if (!fieldErrors || fieldErrors.length == 0) {
		return null;
	}
	return FieldErrors2({ errors: errorsToStrings(fieldErrors) });
}

interface FieldErrors2Props {
	errors: string[] | undefined;
}

export function FieldErrors2({ errors }: FieldErrors2Props) {
	if (!errors) {
		return null;
	}

	return (
		<ul className="form-field-errors">
			{errors.map((error, index) => (
				<li style={{ color: "red" }} key={index}>
					{error}
				</li>
			))}
		</ul>
	);
}

interface SubmitButtonProps {
	label: string;
	className?: string;
	disabled?: boolean;
	style?: React.CSSProperties; // Allow inline styles
}

export function SubmitButton({
	label,
	className = "mg-button mg-button-primary",
	style = {}, // Default to an empty style object
}: SubmitButtonProps) {
	return (
		<button
			className={className}
			style={{
				...style, // Use passed styles
				flex: "none", // Prevent stretching within flex containers
			}}
		>
			{label}
		</button>
	);
}

interface FormProps<T> {
	children: React.ReactNode;
	errors?: Errors<T>;
	className?: string;
}

export function Form<T>({ children, errors, className }: FormProps<T>) {
	errors = errors || {};
	errors.form = errors.form || [];

	return (
		<ReactForm method="post" className={className}>
			{errors.form.length > 0 ? (
				<>
					<h2>Form Errors</h2>
					<ul className="form-errors">
						{errorsToStrings(errors.form).map((error, index) => (
							<li key={index}>{error}</li>
						))}
					</ul>
				</>
			) : null}
			<div className="fields">{children}</div>
		</ReactForm>
	);
}

export interface UserFormProps<T> {
	edit: boolean;
	id: any; // only valid when edit is true
	fields: Partial<T>;
	errors?: Errors<T>;
}

export interface FormScreenOpts<T, D> {
	extraData: D;
	fieldsInitial: Partial<T>;
	form: React.FC<UserFormProps<T> & D>;
	edit: boolean;
	id?: any;
}

export function formScreen<T, D>(opts: FormScreenOpts<T, D>) {
	let fields = opts.fieldsInitial;
	let errors = {};
	const actionData = useActionData() as FormResponse<T>;
	if (actionData) {
		fields = actionData.data;
		if (!actionData.ok) {
			errors = actionData.errors;
		}
	}
	const mergedProps = {
		...opts.extraData,
		edit: opts.edit,
		fields: fields,
		errors: errors,
		id: opts.id,
	};
	return opts.form(mergedProps);
}

// enum-flex - similar to enum but allows values that are not in the list, useful for when list of allowed values changed due to configuration changes
export type FormInputType =
	| "text"
	| "textarea"
	| "date"
	| "number"
	| "bool"
	| "other"
	| "enum"
	| "enum-flex";

export interface EnumEntry {
	key: string;
	label: string;
}

export interface FormInputDef<T> {
	key: keyof T & string;
	label: string;
	type: FormInputType;
	required?: boolean;
	enumData?: readonly EnumEntry[];
}

export interface FormInputDefSpecific {
	key: string;
	label: string;
	type: FormInputType;
	required?: boolean;
	enumData?: readonly EnumEntry[];
}

export function fieldsFromMap<T>(
	data: { [key: string]: string },
	fieldsDef: FormInputDef<T>[]
): T {
	return Object.fromEntries(
		fieldsDef.map((field) => {
			let k = field.key;
			let vs = data[field.key] || "";
			switch (field.type) {
				case "other":
					return [k, vs];
				case "number":
					return [k, Number(vs)];
				case "text":
					return [k, vs];
				case "textarea":
					return [k, vs];
				case "date":
					if (!vs) {
						return [k, null];
					}
					return [k, new Date(vs)];
				case "bool":
					return [k, Boolean(vs)];
				case "enum":
					return [k, vs];
				case "enum-flex":
					return [k, vs];
			}
		})
	) as T;
}

export interface InputsProps<T> {
	def: FormInputDef<T>[];
	fields: Partial<T>;
	errors?: Errors<T>;
	override?: Record<string, ReactElement>;
}

export function Inputs<T>(props: InputsProps<T>) {
	return props.def.map((def) => {
		if (props.override && props.override[def.key]) {
			return props.override[def.key];
		}
		let errors: string[] | undefined;
		if (props.errors && props.errors.fields) {
			errors = errorsToStrings(props.errors.fields[def.key]);
		}
		return (
			<Input
				key={def.key}
				def={def}
				name={def.key}
				value={props.fields[def.key]}
				errors={errors}
				enumData={def.enumData}
			/>
		);
	});
}

export interface InputProps {
	def: FormInputDefSpecific;
	name: string;
	value: any;
	errors: string[] | undefined;
	enumData?: readonly EnumEntry[];
}

export function Input(props: InputProps) {
	let label = props.def.label;
	if (props.def.required) {
		label += " *";
	}
	switch (props.def.type) {
		default:
			throw `Unknown type ${props.def.type}`;
		case "enum": {
			let vs = props.value as string;
			return (
				<div className="mg-grid mg-grid__col-3">
					<div className="dts-form-component ">
						<Field label={label}>
							<select
								required={props.def.required}
								name={props.name}
								defaultValue={vs}
							>
								{props.enumData!.map((v) => (
									<option key={v.key} value={v.key}>
										{v.label}
									</option>
								))}
							</select>
							<FieldErrors2 errors={props.errors} />
						</Field>
					</div>
				</div>
			);
		}
		case "enum-flex": {
			let vs = props.value as string;
			let contains = props.enumData!.some((e) => e.key == vs);
			return (
				<div className="mg-grid mg-grid__col-3">
					<div className="dts-form-component ">
						<Field label={label}>
							<select
								required={props.def.required}
								name={props.name}
								defaultValue={vs}
							>
								{!contains && vs && (
									<option key={vs} value={vs}>
										{vs}
									</option>
								)}
								{props.enumData!.map((v) => (
									<option key={v.key} value={v.key}>
										{v.label}
									</option>
								))}
							</select>
							<FieldErrors2 errors={props.errors} />
						</Field>
					</div>
				</div>
			);
		}
		case "bool":
			let v = props.value as boolean;
			if (v) {
				return (
					<div className="dts-form-component">
						<Field label={label}>
							<input type="hidden" name={props.name} value="off" />
							<input type="checkbox" name={props.name} defaultChecked />
							<FieldErrors2 errors={props.errors} />
						</Field>
					</div>
				);
			} else {
				return (
					<div className="dts-form-component">
						<Field label={label}>
							<input type="hidden" name={props.name} value="off" />
							<input type="checkbox" name={props.name} />
							<FieldErrors2 errors={props.errors} />
						</Field>
					</div>
				);
			}
		case "textarea":
			let defaultValueTextArea = "";
			if (props.value !== null && props.value !== undefined) {
				let v = props.value as string;
				defaultValueTextArea = v;
			}
			return (
				<div className="dts-form-component">
					<Field label={label}>
						<textarea
							required={props.def.required}
							name={props.name}
							defaultValue={defaultValueTextArea}
						/>
						<FieldErrors2 errors={props.errors} />
					</Field>
				</div>
			);
		case "text":
		case "date":
		case "number":
			let defaultValue = "";
			if (props.value !== null && props.value !== undefined) {
				if (props.def.type == "text") {
					let v = props.value as string;
					defaultValue = v;
				} else if (props.def.type == "date") {
					let v = props.value as Date;
					defaultValue = formatDate(v);
				} else if (props.def.type == "number") {
					let v = props.value as number;
					defaultValue = String(v);
				}
			}
			return (
				<div className="dts-form-component">
					<Field label={label}>
						<input
							required={props.def.required}
							type={props.def.type}
							name={props.name}
							defaultValue={defaultValue}
						/>
						<FieldErrors2 errors={props.errors} />
					</Field>
				</div>
			);
	}
}

export interface FieldsViewProps<T> {
<<<<<<< HEAD
	def: FormInputDef<T>[]
	fields: T
	override?: Record<string, ReactElement>
}

export function FieldsView<T>(props: FieldsViewProps<T>) {
	return props.def
		.map((def) => {
			if (props.override && props.override[def.key]) {
				return props.override[def.key]
			}
			return <FieldView key={def.key} def={def} value={props.fields[def.key]} />
		})
=======
	def: FormInputDef<T>[];
	fields: T;
	override?: Record<string, ReactElement>;
	otherRenderView?: Record<string, ReactElement>;
}

export function FieldsView<T>(props: FieldsViewProps<T>) {
	return props.def.map((def) => {
		if (props.override && props.override[def.key]) {
			return props.override[def.key];
		}
		if (props.otherRenderView && props.otherRenderView[def.key]) {
			return props.otherRenderView[def.key];
		}
		return <FieldView key={def.key} def={def} value={props.fields[def.key]} />;
	});
>>>>>>> 313c82c3
}

export interface FieldViewProps {
	def: FormInputDefSpecific;
	value: any;
}

export function FieldView(props: FieldViewProps) {
	if (props.value === null) {
		return <p>{props.def.label}: -</p>;
	}
	switch (props.def.type) {
		default:
			throw `Unknown type ${props.def.type}`;
		case "bool":
			let b = props.value as boolean;
			return (
				<p>
					{props.def.label}: {String(b)}
				</p>
			);
		case "number":
			let n = props.value as number;
			return (
				<p>
					{props.def.label}: {String(n)}
				</p>
			);
		case "textarea":
		case "text":
			let str = props.value as string;
			if (!str.trim()) {
				return <p>{props.def.label}: -</p>;
			}
			return (
				<p>
					{props.def.label}: {str}
				</p>
			);
		case "date":
			let date = props.value as Date;
			return (
				<p>
					{props.def.label}: {formatDate(date)}
				</p>
			);
		case "enum":
		case "enum-flex": {
			let enumId = props.value;
			let enumItem = props.def.enumData!.find((item) => item.key === enumId);
			if (!enumItem) {
				return (
					<p>
						{props.def.label}: {enumId}
					</p>
				);
			}
			return (
				<p>
					{props.def.label}: {enumItem.label}
				</p>
			);
		}
	}
}

interface FormScreenProps<T> {
	fieldsDef: FormInputDef<T>[];
	formComponent: any;
}

export function FormScreen<T>(props: FormScreenProps<T>) {
	const ld = useLoaderData<{ item: T | null }>();

	const fieldsInitial = ld.item ? { ...ld.item } : {};

	return formScreen({
		extraData: {},
		fieldsInitial,
		form: props.formComponent,
		edit: !!ld.item,
		id: (ld.item as any)?.id || null,
	});
}

interface ViewScreenProps<T> {
	viewComponent: React.ComponentType<{ item: T }>;
}

export function ViewScreen<T>(props: ViewScreenProps<T>) {
	let ViewComponent = props.viewComponent;
	const ld = useLoaderData<{ item: T }>();
	if (!ld.item) {
		throw "invalid";
	}
	return <ViewComponent item={ld.item} />;
}

interface ViewScreenPublicApprovedProps<T> {
	viewComponent: React.ComponentType<{ item: T; isPublic: boolean }>;
}

export function ViewScreenPublicApproved<T>(
	props: ViewScreenPublicApprovedProps<T>
) {
	let ViewComponent = props.viewComponent;
	const ld = useLoaderData<{ item: T; isPublic: boolean }>();
	if (!ld.item) {
		throw "invalid";
	}
	if (ld.isPublic === undefined) {
		throw "loader does not expose isPublic";
	}
	return <ViewComponent isPublic={ld.isPublic} item={ld.item} />;
}

interface ViewComponentProps {
	isPublic?: boolean;
	path: string;
	listUrl?: string;
	id: any;
	plural: string;
	singular: string;
	extraActions?: React.ReactNode;
	extraInfo?: React.ReactNode;
	children?: React.ReactNode;
}

export function ViewComponent(props: ViewComponentProps) {
	return (
		<MainContainer title={props.plural}>
			<>
				<p>
					<Link to={props.listUrl || props.path}>{props.plural}</Link>
				</p>
				{!props.isPublic && (
					<>
						<div>
							<Link
								to={`${props.path}/edit/${String(props.id)}`}
								className="mg-button mg-button-secondary"
								style={{ margin: "5px" }}
							>
								Edit
							</Link>
							<Link
								to={`${props.path}/delete/${String(props.id)}`}
								className="mg-button mg-button-secondary"
							>
								Delete
							</Link>
						</div>
						{props.extraActions}
					</>
				)}
				<h2>{props.singular}</h2>
				<p>ID: {String(props.id)}</p>
				{props.extraInfo}
				{props.children}
			</>
		</MainContainer>
	);
}

interface FormViewProps {
	path: string;
	listUrl?: string;
	viewUrl?: string;
	edit: boolean;
	id?: any;
	plural: string;
	singular: string;
	infoNodes?: React.ReactNode;
	errors: any;
	fields: any;
	fieldsDef: any;
	override?: Record<string, ReactElement>;
}

export function FormView(props: FormViewProps) {
	const pluralCap = capitalizeFirstLetter(props.plural);
	return (
		<MainContainer title={pluralCap}>
			<>
				<p>
					<Link to={props.listUrl || props.path}>{pluralCap}</Link>
				</p>
				{props.edit && props.id && (
					<p>
						<Link to={props.viewUrl || `${props.path}/${String(props.id)}`}>
							View
						</Link>
					</p>
				)}
				<h2>
					{props.edit ? "Edit" : "Add"} {props.singular}
				</h2>
				{props.edit && props.id && <p>ID: {String(props.id)}</p>}
				{props.infoNodes}
				<Form errors={props.errors} className="dts-form">
					<Inputs
						def={props.fieldsDef}
						fields={props.fields}
						errors={props.errors}
						override={props.override}
					/>
					<div className="dts-form__actions">
						<SubmitButton
							label={
								props.edit
									? `Update ${props.singular}`
									: `Create ${props.singular}`
							}
						/>
					</div>
				</Form>
			</>
		</MainContainer>
	);
}

interface ActionLinksProps {
	route: string;
	id: string | number;
	deleteMessage?: string;
}

export function ActionLinks({ route, id, deleteMessage }: ActionLinksProps) {
	const [showConfirmDelete, setShowConfirmDelete] = useState(false);
	const dialogRef = useRef<HTMLDialogElement>(null);

	const handleDeleteClick = (event: React.MouseEvent) => {
		event.preventDefault();
		setShowConfirmDelete(true);
		if (dialogRef.current) {
			dialogRef.current.showModal(); // Show as a modal with backdrop
		}
	};

	const confirmDelele = async () => {
		try {
			await fetch(`${route}/delete/${id}`, {
				method: "GET", // Todo. change the method to DELETE and add action in the delete.$id.tsx file
			});
			window.location.reload();
		} catch (error) {
			console.error("Error deleting hazard event: ", error);
		}
		setShowConfirmDelete(false);
		if (dialogRef.current) {
			dialogRef.current.close(); // Close modal
		}
	};
	return (
		<>
			<div style={{ display: "flex", justifyContent: "space-evenly" }}>
				<Link to={`${route}/${id}`}>
					<button type="button" className="mg-button mg-button-outline">
						<svg aria-hidden="true" focusable="false" role="img">
							<use href="assets/icons/eye-show-password.svg#eye-show"></use>
						</svg>
					</button>
				</Link>
				<Link to={`${route}/edit/${id}`}>
					<button type="button" className="mg-button mg-button-outline">
						<svg aria-hidden="true" focusable="false" role="img">
							<use href="assets/icons/edit.svg#edit"></use>
						</svg>
					</button>
				</Link>
				<button
					type="button"
					className="mg-button mg-button-outline"
					style={{ color: "red" }}
					onClick={handleDeleteClick}
				>
					<svg aria-hidden="true" focusable="false" role="img">
						<use href="assets/icons/trash-alt.svg#delete"></use>
					</svg>
				</button>

				{/* Delete confirmation popup  */}
				<dialog ref={dialogRef} className="dts-dialog">
					<div className="dts-dialog__content">
						<div className="dts-form__intro">
							<h2>Confirm Deletion</h2>
						</div>
						<div className="dts-form__body">
							<p>
								{deleteMessage || "Are you sure you want to delete this item?"}
							</p>
						</div>
						<div className="dts-form__actions">
							<button
								onClick={confirmDelele}
								className="mg-button mg-button-primary"
							>
								Yes
							</button>
							<button
								onClick={() => {
									setShowConfirmDelete(false);
									if (dialogRef.current) {
										dialogRef.current.close();
									}
								}}
								className="mg-button mg-button-outline"
							>
								No
							</button>
						</div>
					</div>
				</dialog>
			</div>
		</>
	);
}<|MERGE_RESOLUTION|>--- conflicted
+++ resolved
@@ -1,22 +1,22 @@
-import { Form as ReactForm } from "@remix-run/react";
-import { useLoaderData } from "@remix-run/react";
-import { Link } from "@remix-run/react";
-
-import { useActionData } from "@remix-run/react";
-import { ReactElement, useRef, useState } from "react";
-
-import { formatDate } from "~/util/date";
-import { MainContainer } from "./container";
-
-import { capitalizeFirstLetter } from "~/util/string";
+import {Form as ReactForm} from "@remix-run/react";
+import {useLoaderData} from "@remix-run/react";
+import {Link} from "@remix-run/react";
+
+import {useActionData} from "@remix-run/react";
+import {ReactElement, useRef, useState} from "react";
+
+import {formatDate} from "~/util/date";
+import {MainContainer} from "./container";
+
+import {capitalizeFirstLetter} from "~/util/string";
 
 export type FormResponse<T> =
-	| { ok: true; data: T }
-	| { ok: false; data: T; errors: Errors<T> };
+	| {ok: true; data: T}
+	| {ok: false; data: T; errors: Errors<T>};
 
 export type FormResponse2<T> =
-	| { ok: true; data: Partial<T> }
-	| { ok: false; data: Partial<T>; errors: Errors<T> };
+	| {ok: true; data: Partial<T>}
+	| {ok: false; data: Partial<T>; errors: Errors<T>};
 
 export interface FormError {
 	def?: FormInputDefSpecific;
@@ -102,7 +102,7 @@
 	children: React.ReactNode;
 }
 
-export function FormMessage({ children }: FormMessageProps) {
+export function FormMessage({children}: FormMessageProps) {
 	return <div className="form-message">{children}</div>;
 }
 
@@ -111,7 +111,7 @@
 	label: string;
 }
 
-export function Field({ children, label }: FieldProps) {
+export function Field({children, label}: FieldProps) {
 	return (
 		<div className="form-field">
 			<label>
@@ -127,7 +127,7 @@
 	field: keyof T;
 }
 
-export function FieldErrors<T>({ errors, field }: FieldErrorsProps<T>) {
+export function FieldErrors<T>({errors, field}: FieldErrorsProps<T>) {
 	if (!errors || !errors.fields) {
 		return null;
 	}
@@ -135,14 +135,14 @@
 	if (!fieldErrors || fieldErrors.length == 0) {
 		return null;
 	}
-	return FieldErrors2({ errors: errorsToStrings(fieldErrors) });
+	return FieldErrors2({errors: errorsToStrings(fieldErrors)});
 }
 
 interface FieldErrors2Props {
 	errors: string[] | undefined;
 }
 
-export function FieldErrors2({ errors }: FieldErrors2Props) {
+export function FieldErrors2({errors}: FieldErrors2Props) {
 	if (!errors) {
 		return null;
 	}
@@ -150,7 +150,7 @@
 	return (
 		<ul className="form-field-errors">
 			{errors.map((error, index) => (
-				<li style={{ color: "red" }} key={index}>
+				<li style={{color: "red"}} key={index}>
 					{error}
 				</li>
 			))}
@@ -189,7 +189,7 @@
 	className?: string;
 }
 
-export function Form<T>({ children, errors, className }: FormProps<T>) {
+export function Form<T>({children, errors, className}: FormProps<T>) {
 	errors = errors || {};
 	errors.form = errors.form || [];
 
@@ -278,7 +278,7 @@
 }
 
 export function fieldsFromMap<T>(
-	data: { [key: string]: string },
+	data: {[key: string]: string},
 	fieldsDef: FormInputDef<T>[]
 ): T {
 	return Object.fromEntries(
@@ -481,7 +481,6 @@
 }
 
 export interface FieldsViewProps<T> {
-<<<<<<< HEAD
 	def: FormInputDef<T>[]
 	fields: T
 	override?: Record<string, ReactElement>
@@ -495,24 +494,6 @@
 			}
 			return <FieldView key={def.key} def={def} value={props.fields[def.key]} />
 		})
-=======
-	def: FormInputDef<T>[];
-	fields: T;
-	override?: Record<string, ReactElement>;
-	otherRenderView?: Record<string, ReactElement>;
-}
-
-export function FieldsView<T>(props: FieldsViewProps<T>) {
-	return props.def.map((def) => {
-		if (props.override && props.override[def.key]) {
-			return props.override[def.key];
-		}
-		if (props.otherRenderView && props.otherRenderView[def.key]) {
-			return props.otherRenderView[def.key];
-		}
-		return <FieldView key={def.key} def={def} value={props.fields[def.key]} />;
-	});
->>>>>>> 313c82c3
 }
 
 export interface FieldViewProps {
@@ -585,9 +566,9 @@
 }
 
 export function FormScreen<T>(props: FormScreenProps<T>) {
-	const ld = useLoaderData<{ item: T | null }>();
-
-	const fieldsInitial = ld.item ? { ...ld.item } : {};
+	const ld = useLoaderData<{item: T | null}>();
+
+	const fieldsInitial = ld.item ? {...ld.item} : {};
 
 	return formScreen({
 		extraData: {},
@@ -599,12 +580,12 @@
 }
 
 interface ViewScreenProps<T> {
-	viewComponent: React.ComponentType<{ item: T }>;
+	viewComponent: React.ComponentType<{item: T}>;
 }
 
 export function ViewScreen<T>(props: ViewScreenProps<T>) {
 	let ViewComponent = props.viewComponent;
-	const ld = useLoaderData<{ item: T }>();
+	const ld = useLoaderData<{item: T}>();
 	if (!ld.item) {
 		throw "invalid";
 	}
@@ -612,14 +593,14 @@
 }
 
 interface ViewScreenPublicApprovedProps<T> {
-	viewComponent: React.ComponentType<{ item: T; isPublic: boolean }>;
+	viewComponent: React.ComponentType<{item: T; isPublic: boolean}>;
 }
 
 export function ViewScreenPublicApproved<T>(
 	props: ViewScreenPublicApprovedProps<T>
 ) {
 	let ViewComponent = props.viewComponent;
-	const ld = useLoaderData<{ item: T; isPublic: boolean }>();
+	const ld = useLoaderData<{item: T; isPublic: boolean}>();
 	if (!ld.item) {
 		throw "invalid";
 	}
@@ -654,7 +635,7 @@
 							<Link
 								to={`${props.path}/edit/${String(props.id)}`}
 								className="mg-button mg-button-secondary"
-								style={{ margin: "5px" }}
+								style={{margin: "5px"}}
 							>
 								Edit
 							</Link>
@@ -740,7 +721,7 @@
 	deleteMessage?: string;
 }
 
-export function ActionLinks({ route, id, deleteMessage }: ActionLinksProps) {
+export function ActionLinks({route, id, deleteMessage}: ActionLinksProps) {
 	const [showConfirmDelete, setShowConfirmDelete] = useState(false);
 	const dialogRef = useRef<HTMLDialogElement>(null);
 
@@ -768,7 +749,7 @@
 	};
 	return (
 		<>
-			<div style={{ display: "flex", justifyContent: "space-evenly" }}>
+			<div style={{display: "flex", justifyContent: "space-evenly"}}>
 				<Link to={`${route}/${id}`}>
 					<button type="button" className="mg-button mg-button-outline">
 						<svg aria-hidden="true" focusable="false" role="img">
@@ -786,7 +767,7 @@
 				<button
 					type="button"
 					className="mg-button mg-button-outline"
-					style={{ color: "red" }}
+					style={{color: "red"}}
 					onClick={handleDeleteClick}
 				>
 					<svg aria-hidden="true" focusable="false" role="img">
