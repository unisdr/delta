import {DataMainLinks} from "~/frontend/data_screen"

import {hazardEventsLoader} from "~/backend.server/handlers/events/hazardevent"

import {ListView} from "~/frontend/events/hazardeventlist"

import {
	useLoaderData,
} from "@remix-run/react";

import {
	authLoaderPublicOrWithPerm,
} from "~/util/auth";

import {MainContainer} from "~/frontend/container"

export const loader = authLoaderPublicOrWithPerm("ViewData", async (loaderArgs) => {
	return hazardEventsLoader({loaderArgs})
})

export default function Data() {
	const ld = useLoaderData<typeof loader>();
	return (
		<MainContainer title="Hazardous events">
			<>
<<<<<<< HEAD
				<DataMainLinks isPublic={ld.isPublic} baseRoute="/hazard-event" resourceName="Hazardous Event" csvExportLinks={true} />
=======
				{!ld.isPublic && (
					<>
					<a href="/hazard-event/new">New</a>
					<div className="dts-legend">
						<span className="dts-body-label">Status legend</span>
						<div className="dts-legend__item">
							<span className="dts-status dts-status--draft" aria-labelledby="legend1"></span>
							<span id="legend1">Draft</span>
						</div>
						<div className="dts-legend__item">
							<span className="dts-status dts-status--published" aria-labelledby="legend2"></span>
							<span id="legend2">Published</span>
						</div>
						<div className="dts-legend__item">
							<span className="dts-status dts-status--rejected" aria-labelledby="legend3"></span>
							<span id="legend3">Rejected</span>
						</div>
					</div>
					</>
				)}
>>>>>>> e2fd1f10
				<ListView
					isPublic={ld.isPublic}
					basePath="/hazard-event"
				></ListView>
			</>
		</MainContainer>
	)
}
<|MERGE_RESOLUTION|>--- conflicted
+++ resolved
@@ -23,30 +23,26 @@
 	return (
 		<MainContainer title="Hazardous events">
 			<>
-<<<<<<< HEAD
 				<DataMainLinks isPublic={ld.isPublic} baseRoute="/hazard-event" resourceName="Hazardous Event" csvExportLinks={true} />
-=======
 				{!ld.isPublic && (
 					<>
-					<a href="/hazard-event/new">New</a>
-					<div className="dts-legend">
-						<span className="dts-body-label">Status legend</span>
-						<div className="dts-legend__item">
-							<span className="dts-status dts-status--draft" aria-labelledby="legend1"></span>
-							<span id="legend1">Draft</span>
+						<div className="dts-legend">
+							<span className="dts-body-label">Status legend</span>
+							<div className="dts-legend__item">
+								<span className="dts-status dts-status--draft" aria-labelledby="legend1"></span>
+								<span id="legend1">Draft</span>
+							</div>
+							<div className="dts-legend__item">
+								<span className="dts-status dts-status--published" aria-labelledby="legend2"></span>
+								<span id="legend2">Published</span>
+							</div>
+							<div className="dts-legend__item">
+								<span className="dts-status dts-status--rejected" aria-labelledby="legend3"></span>
+								<span id="legend3">Rejected</span>
+							</div>
 						</div>
-						<div className="dts-legend__item">
-							<span className="dts-status dts-status--published" aria-labelledby="legend2"></span>
-							<span id="legend2">Published</span>
-						</div>
-						<div className="dts-legend__item">
-							<span className="dts-status dts-status--rejected" aria-labelledby="legend3"></span>
-							<span id="legend3">Rejected</span>
-						</div>
-					</div>
 					</>
 				)}
->>>>>>> e2fd1f10
 				<ListView
 					isPublic={ld.isPublic}
 					basePath="/hazard-event"
