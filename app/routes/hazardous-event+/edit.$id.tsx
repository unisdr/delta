import {
	hazardousEventUpdate,
	hazardousEventById,
} from "~/backend.server/models/event";

import {
	fieldsDef,
	HazardousEventForm,
} from "~/frontend/events/hazardeventform";

import { formScreen } from "~/frontend/form";

import { formSave } from "~/backend.server/handlers/form/form";

import {
	authActionGetAuth,
	authActionWithPerm,
	authLoaderGetUserForFrontend,
	authLoaderWithPerm,
} from "~/util/auth";

import { useLoaderData } from "@remix-run/react";

import { dataForHazardPicker } from "~/backend.server/models/hip_hazard_picker";

import { getItem2 } from "~/backend.server/handlers/view";

import { buildTree } from "~/components/TreeView";
import { dr } from "~/db.server"; // Drizzle ORM instance
import { divisionTable } from "~/drizzle/schema";
<<<<<<< HEAD
=======
import { sql } from "drizzle-orm";
>>>>>>> 254b411e


import { getTenantContext } from "~/util/tenant";
import { getCountrySettingsFromSession } from "~/util/session";


export const loader = authLoaderWithPerm("EditData", async (loaderArgs) => {
	const { params } = loaderArgs;
	const userSession = (loaderArgs as any).userSession; // 🔧 CHANGE: Use same pattern as existing codebase
	const user = authLoaderGetUserForFrontend(loaderArgs);

	// Extract tenant context for secure data access
	const tenantContext = await getTenantContext(userSession);

	const getHazardousEvent = async (id: string) => {
		// Pass tenant context instead of userSession for data isolation
		return hazardousEventById(id, tenantContext);
	};

	const item = await getItem2(params, getHazardousEvent);
	let hip = await dataForHazardPicker();

	if (item!.event.ps.length > 0) {
		let parent = item!.event.ps[0].p.he;
		// get parent of parent as well, to match what we use in new form
		// Use tenant context for parent lookup too
		let parent2 = await hazardousEventById(parent.id, tenantContext);
		return { hip, item, parent: parent2, treeData: [], user };
	}


	// Define Keys Mapping (Make it Adaptable)
	const idKey = "id";
	const parentKey = "parentId";
	const nameKey = "name";
	// Filter divisions by tenant context for security
	const rawData = await dr
		.select()
		.from(divisionTable)
		.where(sql`country_accounts_id = ${tenantContext.countryAccountId}`);
	const treeData = buildTree(rawData, idKey, parentKey, nameKey, "en", [
		"geojson",
		"importId",
		"nationalId",
		"level",
		"name",
	]);
	console.log(treeData);

<<<<<<< HEAD
	let ctryIso3: string = "";
	const settings = await getCountrySettingsFromSession(loaderArgs.request)
	if (settings) {
		ctryIso3 = settings.dtsInstanceCtryIso3;
	}

	const divisionGeoJSON = await dr.execute(`
=======
	// Use tenant's ISO3 from tenant context
	const ctryIso3 = tenantContext.iso3;


	// Filter top-level divisions by tenant context
	const divisionGeoJSON = await dr.execute(sql`
>>>>>>> 254b411e
		SELECT id, name, geojson, import_id
		FROM division
		WHERE (parent_id = 0 OR parent_id IS NULL) 
		AND geojson IS NOT NULL
		AND country_accounts_id = ${tenantContext.countryAccountId};
    `);


	return {
		hip: hip,
		item: item,
		treeData: treeData,
		ctryIso3: ctryIso3,
		divisionGeoJSON: divisionGeoJSON?.rows || [],
		user,
		tenantContext,
	};
});

export const action = authActionWithPerm("EditData", async (actionArgs) => {
	const userSession = authActionGetAuth(actionArgs);

	// Extract tenant context for secure updates
	const tenantContext = await getTenantContext(userSession);

	// Keep existing formSave structure and logic
	return formSave({
		actionArgs,
		fieldsDef,
		save: async (tx, id, data) => {
			if (id) {
				// Pass tenant context instead of userSession for data isolation
				return hazardousEventUpdate(tx, id, data, tenantContext);
			} else {
				throw "not an create screen";
			}
		},
		redirectTo: (id: string) => `/hazardous-event/${id}`,
	});
});


export default function Screen() {
	let ld = useLoaderData<typeof loader>();
	if (!ld.item) {
		throw "invalid";
	}
	let fieldsInitial = {
		...ld.item,
		...ld.item.event,
		parent: "",
	};
	return formScreen({
		extraData: {
			hip: ld.hip,
			parent: ld.parent,
			treeData: ld.treeData,
			ctryIso3: ld.ctryIso3,
			user: ld.user,
			divisionGeoJSON: ld.divisionGeoJSON,
			tenantContext: ld.tenantContext,
		},
		fieldsInitial,
		form: HazardousEventForm,
		edit: true,
		id: ld.item.id,
	});
}<|MERGE_RESOLUTION|>--- conflicted
+++ resolved
@@ -28,14 +28,10 @@
 import { buildTree } from "~/components/TreeView";
 import { dr } from "~/db.server"; // Drizzle ORM instance
 import { divisionTable } from "~/drizzle/schema";
-<<<<<<< HEAD
-=======
 import { sql } from "drizzle-orm";
->>>>>>> 254b411e
 
 
 import { getTenantContext } from "~/util/tenant";
-import { getCountrySettingsFromSession } from "~/util/session";
 
 
 export const loader = authLoaderWithPerm("EditData", async (loaderArgs) => {
@@ -81,22 +77,12 @@
 	]);
 	console.log(treeData);
 
-<<<<<<< HEAD
-	let ctryIso3: string = "";
-	const settings = await getCountrySettingsFromSession(loaderArgs.request)
-	if (settings) {
-		ctryIso3 = settings.dtsInstanceCtryIso3;
-	}
-
-	const divisionGeoJSON = await dr.execute(`
-=======
 	// Use tenant's ISO3 from tenant context
 	const ctryIso3 = tenantContext.iso3;
 
 
 	// Filter top-level divisions by tenant context
 	const divisionGeoJSON = await dr.execute(sql`
->>>>>>> 254b411e
 		SELECT id, name, geojson, import_id
 		FROM division
 		WHERE (parent_id = 0 OR parent_id IS NULL) 
