--- conflicted
+++ resolved
@@ -43,15 +43,12 @@
 				recordId: true,
 				sectorId: true,
 			},
-<<<<<<< HEAD
-			where: and(eq(damagesTable.sectorId, sectorId), eq(damagesTable.recordId, recordId)),
-=======
+
 			with: {
 				asset: true,
 				sector: true,
 			},
-			where: eq(damagesTable.sectorId, sectorId),
->>>>>>> 116e46cc
+			where: and(eq(damagesTable.sectorId, sectorId), eq(damagesTable.recordId, recordId)),
 			orderBy: [desc(damagesTable.id)],
 		})
 	}
