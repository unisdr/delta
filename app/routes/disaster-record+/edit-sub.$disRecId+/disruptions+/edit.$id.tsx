--- conflicted
+++ resolved
@@ -107,13 +107,8 @@
 	return res;
 });
 
-<<<<<<< HEAD
 export const action = createActionWithoutCountryAccountsId({
 	fieldsDef: await getFieldsDef(),
-=======
-export const action = createAction({
-	fieldsDef: await getFieldsDef(["USD"]),
->>>>>>> 3790d078
 	create: disruptionCreate,
 	update: disruptionUpdate,
 	getById: disruptionByIdTx,
