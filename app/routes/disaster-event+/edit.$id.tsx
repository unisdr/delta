--- conflicted
+++ resolved
@@ -118,15 +118,9 @@
 		return {
 			item: null, // No existing item for new disaster event
 			hip: await dataForHazardPicker(),
-<<<<<<< HEAD
-			treeData: [], // Will be populated below
-			ctryIso3: ctryIso3,
-			divisionGeoJSON: await getDivisionGeoJSON(),
-=======
 			treeData: treeData,
 			ctryIso3: ctryIso3,
 			divisionGeoJSON: divisionGeoJSON?.rows || [],
->>>>>>> 254b411e
 			user: authLoaderGetUserForFrontend(loaderArgs)
 		};
 	}
