--- conflicted
+++ resolved
@@ -8,12 +8,7 @@
 import { route } from "~/frontend/events/disastereventform";
 
 import { authLoaderPublicOrWithPerm } from "~/util/auth";
-
-<<<<<<< HEAD
 import {hazardousEventLink} from "~/frontend/events/hazardeventform"
-=======
-import { hazardEventLink } from "~/frontend/events/hazardeventform";
->>>>>>> 5e4b6fc1
 
 export const loader = authLoaderPublicOrWithPerm(
 	"ViewData",
@@ -46,9 +41,6 @@
 				<td>
 					<Link to={`${route}/${item.id}`}>{item.id.slice(0, 5)}</Link>
 				</td>
-<<<<<<< HEAD
-				<td>{hazardousEventLink(item.hazardousEvent)}</td>
-=======
 				{!ld.isPublic && (
 					<td className="dts-table__cell-centered">
 						<span
@@ -56,8 +48,7 @@
 						></span>
 					</td>
 				)}
-				<td>{hazardEventLink(item.hazardEvent)}</td>
->>>>>>> 5e4b6fc1
+				<td>{hazardousEventLink(item.hazardousEvent)}</td>
 				<td>{formatDate(item.startDate)}</td>
 				<td>{formatDate(item.endDate)}</td>
 
