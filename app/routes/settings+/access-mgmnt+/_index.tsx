--- conflicted
+++ resolved
@@ -580,6 +580,7 @@
 									<th>Role</th>
 									<th>Modified</th>
 									{/* <th>Email</th>
+									{/* <th>Email</th>
 									<th>Email Verified</th>
 									<th>Auth</th> */}
 									<th>Actions</th>
@@ -640,24 +641,12 @@
 										</td>
 										<td>{format(item.modifiedAt, 'dd-MM-yyyy')}</td>
 										{/* <td>
-<<<<<<< HEAD
 											<Link to={`/settings/access-mgmnt/edit/${item.id}`} className="link">
 												{item.email}
 											</Link>
 										</td> */}
 										{/* <td>{item.emailVerified.toString()}</td> */}
 										{/* <td>{item.authType}</td> */}
-=======
-											<Link
-												to={`/settings/access-mgmnt/${item.id}`}
-												className="link"
-											>
-												{item.email}
-											</Link>
-										</td>
-										<td>{item.emailVerified.toString()}</td>
-										<td>{item.authType}</td> */}
->>>>>>> 6f1648b7
 										<td>
 											<div
 												style={{
