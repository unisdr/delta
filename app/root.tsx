--- conflicted
+++ resolved
@@ -18,10 +18,7 @@
 
 import {LoaderFunctionArgs} from "react-router-dom";
 
-<<<<<<< HEAD
 import {toast, ToastContainer} from "react-toastify/unstyled"; // Import ToastContainer for notifications
-=======
->>>>>>> d82da6f7
 
 import {
 	getUserFromSession,
@@ -208,8 +205,6 @@
 				<meta charSet="utf-8" />
 			</head>
 			<body>
-<<<<<<< HEAD
-
 				{/* Add ToastContainer to the root for toast notifications  */}
 				<ToastContainer
 					position="top-center" // Set position to the center of the page
@@ -220,8 +215,6 @@
 					pauseOnHover={true} // Pause timer on hover
 					draggable={false} // Disable dragging
 				/>
-=======
->>>>>>> d82da6f7
 				<InactivityWarning loggedIn={loggedIn} />
 				<div className="dts-page-container">
 					{(hasPublicSite || loggedIn) && (
