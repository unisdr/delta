--- conflicted
+++ resolved
@@ -42,13 +42,8 @@
 } from "~/frontend/footer/footer"
 
 export const links: LinksFunction = () => [
-<<<<<<< HEAD
-	{rel: "stylesheet", href: 'https://rawgit.com/PreventionWeb/templates/dts/dts/dist/assets/css/style-dts.css'},
-	{rel: "stylesheet", href: allStylesHref},
-=======
 	{ rel: "stylesheet", href: 'https://rawgit.com/PreventionWeb/templates/master/dts/dist/assets/css/style-dts.css' },
 	{ rel: "stylesheet", href: allStylesHref },
->>>>>>> 0f117fc7
 ];
 
 export const loader = async ({request}: LoaderFunctionArgs) => {
