/**
 * ImpactonSectors.ts
 * 
 * This module implements sector-based disaster impact calculations following international standards:
 * 
 * 1. Sendai Framework for Disaster Risk Reduction 2015-2030
 *    Reference: https://www.undrr.org/publication/sendai-framework-disaster-risk-reduction-2015-2030
 *    - Target C: Reduce direct disaster economic loss
 *    - Indicators C-2 and C-3: Direct agricultural loss and economic loss to all other damaged or destroyed productive assets
 * 
 * 2. UNDRR Technical Guidance (2017)
 *    Reference: https://www.preventionweb.net/publication/technical-guidance-monitoring-and-reporting-progress
 *    - Section B: Methodology for Economic Loss Assessment
 *    - Pages 43-45: Sectoral damage calculation methods
 * 
 * 3. World Bank Damage and Loss Assessment (DaLA) Methodology
 *    Reference: https://openknowledge.worldbank.org/handle/10986/2403
 *    - Chapter 3: Damage calculation as replacement cost
 *    - Chapter 4: Loss calculation including flow disruptions
 */

import { dr } from "~/db.server";
import { sql } from "drizzle-orm";
import {
  damagesTable,
  lossesTable,
  disasterRecordsTable,
  disasterEventTable,
  hazardousEventTable,
  hipHazardTable,
  hipClusterTable,
  divisionTable,
  sectorDisasterRecordsRelationTable,
  sectorTable
} from "~/drizzle/schema";
import { and, eq, inArray, ilike, SQL, exists, like } from "drizzle-orm";
import { getSectorsByParentId } from "./sectors";
import {
  calculateDamages,
  calculateLosses,
  createAssessmentMetadata,
  calculateFaoAgriculturalDamage,
  calculateFaoAgriculturalLoss
} from "~/backend.server/utils/disasterCalculations";
import type {
  DisasterImpactMetadata,
  FaoAgriculturalDamage,
  FaoAgriculturalLoss,
  FaoAgriSubsector
} from "~/types/disasterCalculations";

// Types
/*
interface TimeSeriesData {
  year: number;
  count: number;
  amount: number;
}*/

interface Filters {
  startDate?: string | null;
  endDate?: string | null;
  hazardType?: string | null;
  hazardCluster?: string | null;
  specificHazard?: string | null;
  geographicLevel?: string | null;
  disasterEvent?: string | null;
  _disasterEventId?: string | null;
  /** 
   * Assessment type following UNDRR Technical Guidance:
   * - 'rapid': Quick assessment within first 2 weeks
   * - 'detailed': Comprehensive assessment after 2+ weeks
   */
  assessmentType?: 'rapid' | 'detailed';
  /** 
   * Confidence level based on World Bank DaLA methodology:
   * - 'low': Limited data availability or rapid assessment
   * - 'medium': Partial data with some field verification
   * - 'high': Complete data with full field verification
   */
  confidenceLevel?: 'low' | 'medium' | 'high';
}

interface SectorImpactData {
  /** Total number of disaster events affecting the sector */
  eventCount: number;
  /** Total damage in local currency (replacement cost of destroyed assets) */
  totalDamage: string;
  /** Total losses in local currency (changes in economic flows) */
  totalLoss: string;
  /** Time series of event counts by year */
  eventsOverTime: { [year: string]: string };
  /** Time series of damages by year */
  damageOverTime: { [year: string]: string };
  /** Time series of losses by year */
  lossOverTime: { [year: string]: string };
  /** Assessment metadata following international standards */
  metadata: DisasterImpactMetadata;
  /** FAO-specific agricultural impact data if applicable */
  faoAgriculturalImpact?: {
    damage: FaoAgriculturalDamage;
    loss: FaoAgriculturalLoss;
  };
}

// Cache for division names
const divisionCache = new Map<string, { name: string, normalized: string }>();

// Helper function to normalize text for matching
const normalizeText = (text: string): string => {
  return text
    .toLowerCase()
    .normalize('NFD')
    .replace(/[\u0300-\u036f]/g, '')
    .replace(/[^a-z0-9\s]/g, ' ')
    .replace(/\s+/g, ' ')
    .trim();
};

// Helper function to validate sector ID
const validateSectorId = (sectorId: string): number => {
  if (!sectorId || sectorId.trim() === '') {
    throw new Error("Invalid sector ID provided");
  }
  const numericId = parseInt(sectorId, 10);
  if (isNaN(numericId)) {
    throw new Error("Sector ID must be a valid number");
  }
  return numericId;
};

// Helper function to get division info with caching
const getDivisionInfo = async (geographicLevelId: string): Promise<{ name: string, normalized: string } | null> => {
  // Check cache first
  const cached = divisionCache.get(geographicLevelId);
  if (cached) {
    return cached;
  }

  // If not in cache, fetch from database
  const division = await dr
    .select({
      name: divisionTable.name
    })
    .from(divisionTable)
    .where(eq(divisionTable.id, parseInt(geographicLevelId)))
    .limit(1);

  if (!division || division.length === 0) {
    return null;
  }

  // Safely convert the name to string
  const divisionName = String(division[0].name);

  const result = {
    name: divisionName,
    normalized: normalizeText(divisionName)
  };

  // Cache the result
  divisionCache.set(geographicLevelId, result);
  return result;
};

<<<<<<< HEAD
// Helper function to get all subsector IDs for a sector
const getAllSubsectorIds = async (sectorId: string): Promise<string[]> => {
  const numericSectorId = validateSectorId(sectorId);

  // Check if this is a parent sector (2 digits)
  if (sectorId.length === 2) {
    // Get all subsectors that start with the parent sector ID
    const pattern = `${sectorId}%`;
    const subsectors = await dr
      .select({ id: sectorTable.id })
      .from(sectorTable)
      .where(like(sql<string>`CAST(${sectorTable.id} AS TEXT)`, pattern));

    return subsectors.map(s => s.id.toString());
  }

  // If not a parent sector, return just the sector ID
  return [sectorId];
=======
/**
 * Gets all subsector IDs for a given sector following international standards.
 * This implementation uses the proper hierarchical structure defined in the sector table
 * rather than relying on ID patterns, making it suitable for all countries.
 * 
 * @param sectorId - The ID of the sector to get subsectors for
 * @returns Array of sector IDs including the input sector and all its subsectors
 */
const getAllSubsectorIds = async (sectorId: string): Promise<string[]> => {
  const numericSectorId = validateSectorId(sectorId);

  // Get all subsectors if this is a parent sector
  const subsectors = await getSectorsByParentId(numericSectorId);

  // Return all sector IDs (parent + subsectors if any, or just the sector ID if no subsectors)
  return subsectors.length > 0
    ? [sectorId, ...subsectors.map(s => s.id.toString())]
    : [sectorId];
>>>>>>> f93502e6
};

// Function to get all disaster records for a sector
const getDisasterRecordsForSector = async (
  sectorId: string,
  filters?: Filters
): Promise<string[]> => {
  // Get all relevant sector IDs (including subsectors if parent sector)
  const sectorIds = await getAllSubsectorIds(sectorId);
  const numericSectorIds = sectorIds.map(id => parseInt(id));

  // Build the where conditions
  const conditions: SQL<unknown>[] = [
    exists(
      dr.select()
        .from(sectorDisasterRecordsRelationTable)
        .where(and(
          eq(sectorDisasterRecordsRelationTable.disasterRecordId, disasterRecordsTable.id),
          inArray(sectorDisasterRecordsRelationTable.sectorId, numericSectorIds)
        ))
    ),
    sql<boolean>`LOWER(${disasterRecordsTable.approvalStatus}) = 'completed'`
  ];

  // Handle geographic level filtering first if present
  if (filters?.geographicLevel) {
    const divisionInfo = await getDivisionInfo(filters.geographicLevel);
    if (divisionInfo) {
      const locationFilter = ilike(disasterRecordsTable.locationDesc, `%${divisionInfo.name}%`);
      const spatialFilter = sql<boolean>`${disasterRecordsTable.spatialFootprint}->>'regions' ILIKE ${`%${divisionInfo.name}%`}`;
      conditions.push(sql<boolean>`(${locationFilter} OR ${spatialFilter})`);
    }
  }

  // Add other filter conditions
  if (filters) {
    if (filters.startDate) {
      conditions.push(sql`${disasterRecordsTable.startDate} >= ${filters.startDate}`);
    }
    if (filters.endDate) {
      conditions.push(sql`${disasterRecordsTable.startDate} <= ${filters.endDate}`);
    }
    if (filters.hazardType) {
      conditions.push(sql`${hazardousEventTable.hipTypeId} = ${filters.hazardType}`);
    }
    if (filters.hazardCluster) {
      conditions.push(sql`${hazardousEventTable.hipClusterId} = ${filters.hazardCluster}`);
    }
    if (filters.specificHazard) {
      conditions.push(sql`${hazardousEventTable.hipHazardId} = ${filters.specificHazard}`);
    }
    if (filters.disasterEvent) {
      // Ensure the disaster event ID is a valid UUID
      try {
        conditions.push(eq(disasterRecordsTable.disasterEventId, filters._disasterEventId || filters.disasterEvent));
      } catch (error) {
        console.error("Invalid disaster event ID format:", error);
        // Return empty array if ID format is invalid
        return [];
      }
    }
  }

  const records = await dr
    .select({ id: disasterRecordsTable.id })
    .from(disasterRecordsTable)
    .leftJoin(
      disasterEventTable,
      eq(disasterRecordsTable.disasterEventId, disasterEventTable.id)
    )
    .leftJoin(
      hazardousEventTable,
      eq(disasterEventTable.hazardousEventId, hazardousEventTable.id)
    )
    .where(and(...conditions));

  return records.map(record => record.id);
};

const getAgriSubsector = (sectorId: string): FaoAgriSubsector | null => {
  const subsectorMap: { [key: string]: FaoAgriSubsector } = {
    'agri_crops': 'crops',
    'agri_livestock': 'livestock',
    'agri_fisheries': 'fisheries',
    'agri_forestry': 'forestry'
  };
  return subsectorMap[sectorId] || null;
};

// Update aggregateDamagesData function
const aggregateDamagesData = async (
  recordIds: string[],
  sectorId: string
): Promise<{ total: number; byYear: Map<number, number>; faoAgriDamage?: FaoAgriculturalDamage }> => {
  const sectorIds = await getAllSubsectorIds(sectorId);
  const numericSectorIds = sectorIds.map(id => parseInt(id));

  // Get damages for all relevant sectors
  const damages = await dr
    .select({
      totalRepairReplacement: damagesTable.totalRepairReplacement,
      totalRecovery: damagesTable.totalRecovery,
      recordId: damagesTable.recordId,
      sectorId: damagesTable.sectorId
    })
    .from(damagesTable)
    .where(
      and(
        inArray(damagesTable.recordId, recordIds),
        inArray(damagesTable.sectorId, numericSectorIds)
      )
    );

  // Calculate totals and yearly breakdown
  let total = 0;
  const byYear = new Map<number, number>();

  for (const damage of damages) {
    const damageAmount =
      (Number(damage.totalRepairReplacement) || 0) +
      (Number(damage.totalRecovery) || 0);

    total += damageAmount;

    // Get year from record and add to yearly breakdown
    const record = await dr
      .select({
        year: sql<number>`EXTRACT(YEAR FROM to_timestamp(${disasterRecordsTable.startDate}, 'YYYY-MM-DD"T"HH24:MI:SS"Z"'))::integer`.as("year")
      })
      .from(disasterRecordsTable)
      .where(eq(disasterRecordsTable.id, damage.recordId))
      .limit(1);

    if (record && record[0]?.year) {
      const year = Number(record[0].year);
      byYear.set(year, (byYear.get(year) || 0) + damageAmount);
    }
  }

  return { total, byYear };
};

// Update aggregateLossesData function
const aggregateLossesData = async (
  recordIds: string[],
  sectorId: string
): Promise<{ total: number; byYear: Map<number, number>; faoAgriLoss?: FaoAgriculturalLoss }> => {
  const sectorIds = await getAllSubsectorIds(sectorId);
  const numericSectorIds = sectorIds.map(id => parseInt(id));

  // Get losses for all relevant sectors
  const losses = await dr
    .select({
      publicCostTotal: lossesTable.publicCostTotal,
      privateCostTotal: lossesTable.privateCostTotal,
      recordId: lossesTable.recordId,
      sectorId: lossesTable.sectorId
    })
    .from(lossesTable)
    .where(
      and(
        inArray(lossesTable.recordId, recordIds),
        inArray(lossesTable.sectorId, numericSectorIds)
      )
    );

  // Calculate totals and yearly breakdown
  let total = 0;
  const byYear = new Map<number, number>();

  for (const loss of losses) {
    const lossAmount =
      (Number(loss.publicCostTotal) || 0) +
      (Number(loss.privateCostTotal) || 0);

    total += lossAmount;

    // Get year from record and add to yearly breakdown
    const record = await dr
      .select({
        year: sql<number>`EXTRACT(YEAR FROM to_timestamp(${disasterRecordsTable.startDate}, 'YYYY-MM-DD"T"HH24:MI:SS"Z"'))::integer`.as("year")
      })
      .from(disasterRecordsTable)
      .where(eq(disasterRecordsTable.id, loss.recordId))
      .limit(1);

    if (record && record[0]?.year) {
      const year = Number(record[0].year);
      byYear.set(year, (byYear.get(year) || 0) + lossAmount);
    }
  }

  return { total, byYear };
};

// Function to get event counts by year
const getEventCountsByYear = async (recordIds: string[]): Promise<Map<number, number>> => {
  if (recordIds.length === 0) return new Map();

  const eventCounts = await dr
    .select({
      year: sql<number>`EXTRACT(YEAR FROM to_timestamp(${disasterRecordsTable.startDate}, 'YYYY-MM-DD"T"HH24:MI:SS"Z"'))::integer`.as("year"),
      count: sql<number>`COUNT(*)`.as("count")
    })
    .from(disasterRecordsTable)
    .where(inArray(disasterRecordsTable.id, recordIds))
    .groupBy(sql`EXTRACT(YEAR FROM to_timestamp(${disasterRecordsTable.startDate}, 'YYYY-MM-DD"T"HH24:MI:SS"Z"'))::integer`);

  return new Map(eventCounts.map(row => [row.year, row.count]));
};

/**
 * Fetches comprehensive sector impact data following multiple international standards:
 * 
 * 1. Sendai Framework for Disaster Risk Reduction:
 *    - Target C: Economic loss calculation
 *    - Target D: Critical infrastructure damage
 *    - Target B: Affected people in sector
 * 
 * 2. World Bank DaLA Methodology:
 *    - Separate tracking of damage and losses
 *    - Time-series analysis for recovery monitoring
 * 
 * 3. UNDRR Technical Guidance:
 *    - Assessment types (rapid vs detailed)
 *    - Confidence levels for data quality
 * 
 * @param sectorId - ID of the sector to analyze
 * @param filters - Optional filters for data selection
 * @returns Comprehensive sector impact data with metadata
 */
export async function fetchSectorImpactData(
  sectorId: string,
  filters?: Filters
): Promise<SectorImpactData> {
  try {
    const recordIds = await getDisasterRecordsForSector(sectorId, filters);
    const [damagesResult, lossesResult, eventCounts] = await Promise.all([
      aggregateDamagesData(recordIds, sectorId),
      aggregateLossesData(recordIds, sectorId),
      getEventCountsByYear(recordIds)
    ]);

    // Create assessment metadata
    const metadata = createAssessmentMetadata(
      filters?.assessmentType || 'detailed',
      filters?.confidenceLevel || 'medium'
    );

    // Only include FAO data if both damage and loss calculations are available
    const faoAgriculturalImpact = damagesResult.faoAgriDamage && lossesResult.faoAgriLoss
      ? {
        damage: damagesResult.faoAgriDamage,
        loss: lossesResult.faoAgriLoss
      }
      : undefined;

    return {
      eventCount: recordIds.length,
      totalDamage: damagesResult.total.toString(),
      totalLoss: lossesResult.total.toString(),
      eventsOverTime: Object.fromEntries([...eventCounts].map(([year, count]) => [year.toString(), count.toString()])),
      damageOverTime: Object.fromEntries([...damagesResult.byYear].map(([year, amount]) => [year.toString(), amount.toString()])),
      lossOverTime: Object.fromEntries([...lossesResult.byYear].map(([year, amount]) => [year.toString(), amount.toString()])),
      metadata,
      faoAgriculturalImpact
    };
  } catch (error) {
    console.error("Error in fetchSectorImpactData:", error);
    throw error;
  }
}<|MERGE_RESOLUTION|>--- conflicted
+++ resolved
@@ -163,26 +163,6 @@
   return result;
 };
 
-<<<<<<< HEAD
-// Helper function to get all subsector IDs for a sector
-const getAllSubsectorIds = async (sectorId: string): Promise<string[]> => {
-  const numericSectorId = validateSectorId(sectorId);
-
-  // Check if this is a parent sector (2 digits)
-  if (sectorId.length === 2) {
-    // Get all subsectors that start with the parent sector ID
-    const pattern = `${sectorId}%`;
-    const subsectors = await dr
-      .select({ id: sectorTable.id })
-      .from(sectorTable)
-      .where(like(sql<string>`CAST(${sectorTable.id} AS TEXT)`, pattern));
-
-    return subsectors.map(s => s.id.toString());
-  }
-
-  // If not a parent sector, return just the sector ID
-  return [sectorId];
-=======
 /**
  * Gets all subsector IDs for a given sector following international standards.
  * This implementation uses the proper hierarchical structure defined in the sector table
@@ -201,7 +181,6 @@
   return subsectors.length > 0
     ? [sectorId, ...subsectors.map(s => s.id.toString())]
     : [sectorId];
->>>>>>> f93502e6
 };
 
 // Function to get all disaster records for a sector
