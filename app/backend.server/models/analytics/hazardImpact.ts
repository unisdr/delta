--- conflicted
+++ resolved
@@ -94,18 +94,6 @@
     // Query for disaster events count by hazard type
     const eventsCount = await dr
         .select({
-<<<<<<< HEAD
-            hazardId: sql<number>`CAST(${hipClassTable.id} AS INTEGER)`,
-            hazardName: sql<string>`COALESCE(${hipClassTable.nameEn}, '')`,
-            value: sql<number>`COUNT(${disasterRecordsTable.id})`,
-        })
-        .from(disasterRecordsTable)
-        .leftJoin(disasterEventTable, eq(disasterRecordsTable.disasterEventId, disasterEventTable.id))
-        .leftJoin(hazardEventTable, eq(disasterEventTable.hazardEventId, hazardEventTable.id))
-        .leftJoin(hipHazardTable, eq(hazardEventTable.hazardId, hipHazardTable.id))
-        .leftJoin(hipClusterTable, eq(hipHazardTable.clusterId, hipClusterTable.id))
-        .leftJoin(hipClassTable, eq(hipClusterTable.classId, hipClassTable.id))
-=======
             hazardId: sql<string>`${hipClassTable.id}`, // Ensure non-null integer
             hazardName: sql<string>`COALESCE(${hipClassTable.nameEn}, '')`, // Ensure non-null string
             value: sql<number>`COUNT(${disasterRecordsTable.id})`,
@@ -131,15 +119,11 @@
             hipClassTable,
             eq(hipClusterTable.classId, hipClassTable.id)
         )
->>>>>>> 8af76322
         .where(and(...baseConditions))
         .groupBy(hipClassTable.id, hipClassTable.nameEn)
         .orderBy(desc(sql`COUNT(${disasterRecordsTable.id})`))
         .limit(10);
 
-<<<<<<< HEAD
-    // Query for damages by hazard type using standardized calculation
-=======
     // Calculate total events for percentage
     const total = eventsCount.reduce((sum, item) => sum + Number(item.value), 0);
 
@@ -152,7 +136,6 @@
     }));
 
     // Query for damages by hazard type with the same join structure
->>>>>>> 8af76322
     const damages = await dr
         .select({
             hazardId: sql<string>`${hipClassTable.id}`,
@@ -160,14 +143,6 @@
             value: calculateDamages(damagesTable),
         })
         .from(disasterRecordsTable)
-<<<<<<< HEAD
-        .leftJoin(disasterEventTable, eq(disasterRecordsTable.disasterEventId, disasterEventTable.id))
-        .leftJoin(hazardEventTable, eq(disasterEventTable.hazardEventId, hazardEventTable.id))
-        .leftJoin(hipHazardTable, eq(hazardEventTable.hazardId, hipHazardTable.id))
-        .leftJoin(hipClusterTable, eq(hipHazardTable.clusterId, hipClusterTable.id))
-        .leftJoin(hipClassTable, eq(hipClusterTable.classId, hipClassTable.id))
-        .leftJoin(damagesTable, eq(damagesTable.recordId, disasterRecordsTable.id))
-=======
         .leftJoin(
             disasterEventTable,
             eq(disasterRecordsTable.disasterEventId, disasterEventTable.id)
@@ -192,7 +167,6 @@
             damagesTable,
             eq(damagesTable.recordId, disasterRecordsTable.id)
         )
->>>>>>> 8af76322
         .where(and(...baseConditions))
         .groupBy(hipClassTable.id, hipClassTable.nameEn)
         .orderBy(desc(calculateDamages(damagesTable)))
@@ -206,14 +180,6 @@
             value: calculateLosses(lossesTable),
         })
         .from(disasterRecordsTable)
-<<<<<<< HEAD
-        .leftJoin(disasterEventTable, eq(disasterRecordsTable.disasterEventId, disasterEventTable.id))
-        .leftJoin(hazardEventTable, eq(disasterEventTable.hazardEventId, hazardEventTable.id))
-        .leftJoin(hipHazardTable, eq(hazardEventTable.hazardId, hipHazardTable.id))
-        .leftJoin(hipClusterTable, eq(hipHazardTable.clusterId, hipClusterTable.id))
-        .leftJoin(hipClassTable, eq(hipClusterTable.classId, hipClassTable.id))
-        .leftJoin(lossesTable, eq(lossesTable.recordId, disasterRecordsTable.id))
-=======
         .leftJoin(
             disasterEventTable,
             eq(disasterRecordsTable.disasterEventId, disasterEventTable.id)
@@ -238,19 +204,13 @@
             lossesTable,
             eq(lossesTable.recordId, disasterRecordsTable.id)
         )
->>>>>>> 8af76322
         .where(and(...baseConditions))
         .groupBy(hipClassTable.id, hipClassTable.nameEn)
         .orderBy(desc(calculateLosses(lossesTable)))
         .limit(10);
 
-<<<<<<< HEAD
-    // Calculate percentages with metadata
-    const calculatePercentages = (data: { hazardId: number | null; hazardName: string | null; value: unknown }[]): HazardDataPoint[] => {
-=======
     // Calculate percentages
     const calculatePercentages = (data: { hazardId: string | null; hazardName: string | null; value: unknown }[]): HazardDataPoint[] => {
->>>>>>> 8af76322
         const total = data.reduce((sum, item) => sum + Number(item.value), 0);
         return data.map(item => ({
             hazardId: item.hazardId || "",
@@ -260,8 +220,6 @@
         }));
     };
 
-    const eventsCountWithPercentage = calculatePercentages(eventsCount);
-
     return {
         eventsCount: eventsCountWithPercentage,
         damages: calculatePercentages(damages),
