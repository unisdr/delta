.top-nav > nav > a {
	margin-left: 10px;
	text-decoration: none;
	color: blue;
}
.top-nav > nav > a.active {
	text-decoration: underline;
}
.secondary-nav > nav > a {
	margin-left: 10px;
	text-decoration: none;
	color: blue;
}
.secondary-nav > nav > a.active {
	text-decoration: underline;
}

form > label {
	display: block;
}
.map {
	width: 300px;
	height: 300px;
}

.flex {
	display: flex;
	flex-direction: row;
	flex-basis: 100%;
	flex: 1;
  }
  
.flex .box {
	padding: 20px;
	border: 1px solid gainsboro;
	margin: 10px;
}

.dts-sub-navigation ul li a.active {
	border-color: #004f91;
}

.dts-status--approved {
	background-color: #026666;
}

.dts-status--pending {
	background-color: #F4E496;
}

.dts-status--rejected {
	background-color: #990000;
}

.input-error {
	border: 2px solid red !important; /* Error border with higher specificity */
}

.input-normal {
	border: 1px solid #ccc; /* Default border to ensure visibility change */
}

<<<<<<< HEAD
/* Scope styles specifically to the sectors.tsx page */
.sectors-page .dts-page-section {
	padding: 0; 
	margin-top: 4rem; 
  }
  
  .sectors-page .mg-container {
	padding: 0; 
	max-width: 100%; 
	width: 100%; 
	overflow-x: hidden; 
  }

  .dts-tablist__button.active {
	color: #333333;
	font-weight: bold; /* Makes the active tab text bold */
	background-color: white; /* Active tab background */
  }
  
  .dts-tablist__button.inactive {
	opacity: 0.6; /* Lower opacity for inactive tabs */
  }


  .damaging-events-section {
	margin-top: 2rem;
  }
  
  .events-grid {
	display: grid;
	grid-template-columns: repeat(auto-fit, minmax(320px, 1fr));
	gap: 1.5rem;
  }
  
  .event-card {
	background-color: #f9f9f9;
	padding: 1.6rem;
	border-radius: 8px;
	border: 1px solid #ddd;
	box-shadow: 0px 4px 8px rgba(0, 0, 0, 0.1);
  }
  
  .event-card h3 {
	font-size: 1.6rem;
	margin-bottom: 1rem;
	font-weight: 600;
	color: #333;
  }
  
  .event-card p {
	font-size: 1.2rem;
	line-height: 1.5;
	color: #555;
  }
  
  .event-card .recharts-wrapper {
	margin-top: 1rem;
  }

/* Disaster Event Search Input */
.filter-search {
  width: 100%;
  box-sizing: border-box;
  padding: 8px;
  border: 1px solid #ddd; /* Neutral border */
  border-radius: 4px;
  font-size: 14px;
  outline: none; /* Remove default browser focus style */
  box-shadow: none; /* No shadow by default */
}

.filter-search:focus {
  border-color: #004f91; /* UNDRR Blue for focus */
  box-shadow: 0 0 5px rgba(0, 79, 145, 0.25); /* Subtle shadow for focus */
}

/* Dropdown list container */
.autocomplete-list {
  position: absolute;
  top: calc(100% + 0.4rem); /* Position below the input */
  left: 0;
  width: 100%;
  max-height: 200px;
  overflow-y: auto;
  background-color: #fff; /* White dropdown background */
  border: none; /* No border around the dropdown */
  border-radius: 6px;
  z-index: 10;
  box-shadow: none; /* Remove shadow entirely */
  padding: 0;
  margin: 0;
  list-style: none;
}

/* Individual list items */
.autocomplete-list li {
  padding: 8px 12px;
  cursor: pointer;
  font-size: 14px;
  color: #333; /* Neutral text */
}

.autocomplete-list li:hover {
  background-color: #e6f0fa; /* Light blue for hover (aligned with UNDRR Blue) */
  color: #004f91; /* UNDRR Blue for hover text */
}

/* "No matching events found" placeholder */
.autocomplete-list .no-results {
  display: block; /* Ensure it behaves as a block-level element */
  padding: 8px 12px;
  font-size: 14px;
  color: #6c757d; /* Subtle gray for no results */
  text-align: left;
  background-color: transparent; /* No background */
  border: none; /* No border */
  box-shadow: none; /* No shadow */
  cursor: default; /* Indicate non-interactivity */
}

/* Remove hover/active styles for "No matching events found" */
.autocomplete-list .no-results:hover,
.autocomplete-list .no-results:focus {
  background-color: transparent; /* No background on hover */
  color: #6c757d; /* Keep subtle gray */
}

/* Scrollbar styles for dropdown (optional) */
.autocomplete-list::-webkit-scrollbar {
  width: 8px;
}

.autocomplete-list::-webkit-scrollbar-thumb {
  background-color: #ccc; /* Neutral gray for scrollbar */
  border-radius: 4px;
}

.autocomplete-list::-webkit-scrollbar-thumb:hover {
  background-color: #999; /* Darker gray on hover */
}

/* ======================================================
     Label Styling
   ======================================================== */
  
.dts-form-component__label {
  font-size: 14px;
  /* Consistent font size */
  color: var(--neutral-gray-dark);
  /* Neutral text color */
  margin-bottom: 4px;
  /* Space between label and input */
  display: block;
  /* Ensure proper alignment */
}

/* ======================================================
   Organization Branding Colors (Defined for Future Use)
   ====================================================== */

/* UNDRR Blue - Corporate blue */
:root {
  --undrr-blue-primary: #004f91; /* Main blue for focus/active states */
  --undrr-blue-light: #e6f0fa; /* Light blue for hover/backgrounds */
  --undrr-blue-lighter: #f0f4f8; /* Very light blue for highlights */
  --undrr-blue-dark: #003569; /* Darker blue for emphasis */
}

/* Neutral Shades */
:root {
  --neutral-gray-dark: #181823; /* For text */
  --neutral-gray-medium: #6c757d; /* For muted text */
  --neutral-gray-light: #ddd; /* For borders */
  --neutral-gray-lighter: #f8f9fa; /* For backgrounds */
}

/* Scrollbar Colors */
:root {
  --scrollbar-thumb: #ccc; /* Neutral gray for scrollbar */
  --scrollbar-thumb-hover: #999; /* Darker gray on hover */
}
  

/* ======================================================
     SweetAlert Styles
   ======================================================== */
    
/* Popup styling aligned with UNDRR Blue */
.swal2-custom-popup {
  border: 2px solid #005EB8; /* UNDRR Primary Blue */
  border-radius: 12px;
  padding: 20px;
  font-family: 'Roboto', 'Noto Sans SC', 'Noto Sans Arabic', sans-serif;
  background-color: #E6EEF9; /* Light Blue for better readability */
  color: #004F91; /* Dark Blue for text contrast */
  font-size: 1.6rem; /* Increase base font size */
  line-height: 1.8rem; /* Better spacing for readability */
  text-align: center; /* Center align text for better UX */
}

/* Button styling aligned with UNDRR Teal */
.swal2-custom-button {
  background-color: #008675 !important; /* UNDRR Teal */
  color: #FFFFFF !important; /* White text */
  font-family: 'Roboto', sans-serif;
  font-size: 1.4rem;
  font-weight: 500;
  border-radius: 8px;
  padding: 12px 24px; /* Larger padding for better usability */
  border: none; /* Clean design */
  transition: background-color 0.3s ease;
}

.swal2-custom-button:hover {
  background-color: #006F62 !important; /* Darker teal for hover state */
}

/* Toast styling aligned with Neutral shades */
.custom-toast {
  background-color: #F7F8F9; /* Light neutral shade */
  color: #333333; /* Dark neutral text */
  border: 1px solid #D1D1D1; /* Subtle border for clarity */
  font-family: 'Arial', sans-serif;
  font-size: 1.2rem;
  padding: 1rem;
  border-radius: 8px;
  box-shadow: 0 2px 6px rgba(0, 0, 0, 0.1);
}

/* ======================================================
     Search icon
   ======================================================== */
   .search-icon {
    position: absolute;
    right: 10px; /* Align to the right end of the input */
    top: 50%; /* Center vertically */
    transform: translateY(-50%); /* Adjust for perfect centering */
    color: #aaa; /* Light grey color for the icon */
    font-size: 1.5rem; /* Icon size */
    pointer-events: none; /* Prevent clicks on the icon */
  }
  
=======
table.table-border {
	border: 1px solid #aaa;
}
>>>>>>> 9de1c565
<|MERGE_RESOLUTION|>--- conflicted
+++ resolved
@@ -60,7 +60,6 @@
 	border: 1px solid #ccc; /* Default border to ensure visibility change */
 }
 
-<<<<<<< HEAD
 /* Scope styles specifically to the sectors.tsx page */
 .sectors-page .dts-page-section {
 	padding: 0; 
@@ -303,8 +302,7 @@
     pointer-events: none; /* Prevent clicks on the icon */
   }
   
-=======
+
 table.table-border {
 	border: 1px solid #aaa;
-}
->>>>>>> 9de1c565
+}